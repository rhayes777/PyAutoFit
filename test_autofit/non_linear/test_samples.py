import os

import pytest

import autofit as af
import autofit.non_linear.samples.nest
import autofit.non_linear.samples.pdf
from autofit.mock.mock import MockClassx2, MockClassx4
from autofit.non_linear.samples import Sample

import numpy as np

pytestmark = pytest.mark.filterwarnings("ignore::FutureWarning")


class MockSamples(autofit.non_linear.samples.pdf.PDFSamples):

    def __init__(
            self,
            model,
            sample_list=None,
            unconverged_sample_size=10,
            **kwargs,
    ):

        super().__init__(
            model=model,
            sample_list=sample_list,
            unconverged_sample_size=unconverged_sample_size,  **kwargs
        )

@pytest.fixture(name="samples")
def make_samples():
    model = af.ModelMapper(mock_class_1=MockClassx4)

    parameters = [
        [0.0, 1.0, 2.0, 3.0],
        [0.0, 1.0, 2.0, 3.0],
        [0.0, 1.0, 2.0, 3.0],
        [21.0, 22.0, 23.0, 24.0],
        [0.0, 1.0, 2.0, 3.0],
    ]

    return MockSamples(
        model=model,
        sample_list=Sample.from_lists(
            model=model,
            parameter_lists=parameters,
            log_likelihood_list=[1.0, 2.0, 3.0, 10.0, 5.0],
            log_prior_list=[0.0, 0.0, 0.0, 0.0, 0.0],
            weight_list=[1.0, 1.0, 1.0, 1.0, 1.0],
        )
    )


class TestSamplesTable:
    def test_headers(self, samples):
        assert samples._headers == [
            "mock_class_1_one",
            "mock_class_1_two",
            "mock_class_1_three",
            "mock_class_1_four",
            "log_likelihood",
            "log_prior",
            "log_posterior",
            "weight",
        ]

    def test_rows(self, samples):
        rows = list(samples._rows)
        assert rows == [
            [0.0, 1.0, 2.0, 3.0, 1.0, 0.0, 1.0, 1.0],
            [0.0, 1.0, 2.0, 3.0, 2.0, 0.0, 2.0, 1.0],
            [0.0, 1.0, 2.0, 3.0, 3.0, 0.0, 3.0, 1.0],
            [21.0, 22.0, 23.0, 24.0, 10.0, 0.0, 10.0, 1.0],
            [0.0, 1.0, 2.0, 3.0, 5.0, 0.0, 5.0, 1.0],
        ]

    def test__write_table(self, samples):
        filename = "samples.csv"
        samples.write_table(filename=filename)

        assert os.path.exists(filename)
        os.remove(filename)


class TestOptimizerSamples:
    def test__max_log_likelihood_vector_and_instance(self, samples):
        assert samples.max_log_likelihood_vector == [21.0, 22.0, 23.0, 24.0]

        instance = samples.max_log_likelihood_instance

        assert instance.mock_class_1.one == 21.0
        assert instance.mock_class_1.two == 22.0
        assert instance.mock_class_1.three == 23.0
        assert instance.mock_class_1.four == 24.0

    def test__log_prior_list_and_max_log_posterior_vector_and_instance(self):
        model = af.ModelMapper(mock_class_1=MockClassx4)

        parameters = [
            [0.0, 1.0, 2.0, 3.0],
            [0.0, 1.0, 2.0, 3.0],
            [0.0, 1.0, 2.0, 3.0],
            [0.0, 1.0, 2.0, 3.0],
            [21.0, 22.0, 23.0, 24.0],
        ]

        samples = MockSamples(
            model=model,
            sample_list=Sample.from_lists(
                model=model,
                parameter_lists=parameters,
                log_likelihood_list=[1.0, 2.0, 3.0, 0.0, 5.0],
                log_prior_list=[1.0, 2.0, 3.0, 10.0, 6.0],
                weight_list=[1.0, 1.0, 1.0, 1.0, 1.0],
            )
        )

        assert samples.log_posterior_list == [2.0, 4.0, 6.0, 10.0, 11.0]

        assert samples.max_log_posterior_vector == [21.0, 22.0, 23.0, 24.0]

        instance = samples.max_log_posterior_instance

        assert instance.mock_class_1.one == 21.0
        assert instance.mock_class_1.two == 22.0
        assert instance.mock_class_1.three == 23.0
        assert instance.mock_class_1.four == 24.0

    def test__gaussian_priors(self):
        parameters = [
            [1.0, 2.0, 3.0, 4.0],
            [1.0, 2.0, 3.0, 4.1],
            [1.0, 2.0, 3.0, 4.1],
            [0.88, 1.88, 2.88, 3.88],
            [1.12, 2.12, 3.12, 4.32],
        ]

        model = af.ModelMapper(mock_class=MockClassx4)
        samples = MockSamples(
            model=model,
            sample_list=Sample.from_lists(
                model=model,
                parameter_lists=parameters,
                log_likelihood_list=[10.0, 0.0, 0.0, 0.0, 0.0],
                log_prior_list=[0.0, 0.0, 0.0, 0.0, 0.0],
                weight_list=[1.0, 1.0, 1.0, 1.0, 1.0],

            ))

        gaussian_priors = samples.gaussian_priors_at_sigma(sigma=1.0)

        assert gaussian_priors[0][0] == 1.0
        assert gaussian_priors[1][0] == 2.0
        assert gaussian_priors[2][0] == 3.0
        assert gaussian_priors[3][0] == 4.0

        assert gaussian_priors[0][1] == pytest.approx(0.12, 1.0e-4)
        assert gaussian_priors[1][1] == pytest.approx(0.12, 1.0e-4)
        assert gaussian_priors[2][1] == pytest.approx(0.12, 1.0e-4)
        assert gaussian_priors[3][1] == pytest.approx(0.32, 1.0e-4)

    def test__instance_from_sample_index(self):
        model = af.ModelMapper(mock_class=MockClassx4)

        parameters = [
            [1.0, 2.0, 3.0, 4.0],
            [5.0, 6.0, 7.0, 8.0],
            [1.0, 2.0, 3.0, 4.0],
            [1.0, 2.0, 3.0, 4.0],
            [1.1, 2.1, 3.1, 4.1],
        ]

        samples = MockSamples(
            model=model,
            sample_list=Sample.from_lists(
                model=model,
                parameter_lists=parameters,
                log_likelihood_list=[0.0, 0.0, 0.0, 0.0, 0.0],
                log_prior_list=[0.0, 0.0, 0.0, 0.0, 0.0],
                weight_list=[1.0, 1.0, 1.0, 1.0, 1.0],

            ))

        instance = samples.instance_from_sample_index(sample_index=0)

        assert instance.mock_class.one == 1.0
        assert instance.mock_class.two == 2.0
        assert instance.mock_class.three == 3.0
        assert instance.mock_class.four == 4.0

        instance = samples.instance_from_sample_index(sample_index=1)

        assert instance.mock_class.one == 5.0
        assert instance.mock_class.two == 6.0
        assert instance.mock_class.three == 7.0
        assert instance.mock_class.four == 8.0


class TestPDFSamples:
    def test__from_csv_table(self, samples):
        filename = "samples.csv"
        samples.write_table(filename=filename)

        samples = autofit.non_linear.samples.nest.NestSamples.from_table(filename=filename, model=samples.model)

        assert samples.parameter_lists == [
            [0.0, 1.0, 2.0, 3.0],
            [0.0, 1.0, 2.0, 3.0],
            [0.0, 1.0, 2.0, 3.0],
            [21.0, 22.0, 23.0, 24.0],
            [0.0, 1.0, 2.0, 3.0],
        ]
        assert samples.log_likelihood_list == [1.0, 2.0, 3.0, 10.0, 5.0]
        assert samples.log_prior_list == [0.0, 0.0, 0.0, 0.0, 0.0]
        assert samples.log_posterior_list == [1.0, 2.0, 3.0, 10.0, 5.0]
        assert samples.weight_list == [1.0, 1.0, 1.0, 1.0, 1.0]

    def test__converged__median_pdf_vector_and_instance(self):
        parameters = [
            [1.0, 2.0],
            [1.0, 2.0],
            [1.0, 2.0],
            [1.0, 2.0],
            [1.0, 2.0],
            [1.0, 2.0],
            [1.0, 2.0],
            [1.0, 2.0],
            [0.9, 1.9],
            [1.1, 2.1],
        ]

        log_likelihood_list = 10 * [0.1]
        weight_list = 10 * [0.1]

        model = af.ModelMapper(mock_class=MockClassx2)
        samples = MockSamples(
            model=model,
            sample_list=Sample.from_lists(
                model=model,
                parameter_lists=parameters,
                log_likelihood_list=log_likelihood_list,
                log_prior_list=10 * [0.0],
                weight_list=weight_list,
            )
        )

        assert samples.pdf_converged is True

        median_pdf_vector = samples.median_pdf_vector

        assert median_pdf_vector[0] == pytest.approx(1.0, 1.0e-4)
        assert median_pdf_vector[1] == pytest.approx(2.0, 1.0e-4)

        median_pdf_instance = samples.median_pdf_instance

        assert median_pdf_instance.mock_class.one == pytest.approx(1.0, 1e-1)
        assert median_pdf_instance.mock_class.two == pytest.approx(2.0, 1e-1)

    def test__unconverged__median_pdf_vector(self):
        parameters = [
            [1.0, 2.0],
            [1.0, 2.0],
            [1.0, 2.0],
            [1.0, 2.0],
            [1.0, 2.0],
            [1.0, 2.0],
            [1.0, 2.0],
            [1.0, 2.0],
            [1.1, 2.1],
            [0.9, 1.9],
        ]

        log_likelihood_list = 9 * [0.0] + [1.0]
        weight_list = 9 * [0.0] + [1.0]

        model = af.ModelMapper(mock_class=MockClassx2)
        samples = MockSamples(
            model=model,
            sample_list=Sample.from_lists(
                model=model,
                parameter_lists=parameters,
                log_likelihood_list=log_likelihood_list,
                log_prior_list=10 * [0.0],
                weight_list=weight_list,
            ))

        assert samples.pdf_converged is False

        median_pdf_vector = samples.median_pdf_vector

        assert median_pdf_vector[0] == pytest.approx(0.9, 1.0e-4)
        assert median_pdf_vector[1] == pytest.approx(1.9, 1.0e-4)

    def test__converged__vector_and_instance_at_upper_and_lower_sigma(self):
        parameters = [
            [0.1, 0.4],
            [0.1, 0.4],
            [0.1, 0.4],
            [0.1, 0.4],
            [0.1, 0.4],
            [0.1, 0.4],
            [0.1, 0.4],
            [0.1, 0.4],
            [0.0, 0.5],
            [0.2, 0.3],
        ]

        log_likelihood_list = list(range(10))

        weight_list = 10 * [0.1]

        model = af.ModelMapper(mock_class=MockClassx2)
        samples = MockSamples(
            model=model,
            sample_list=Sample.from_lists(
                model=model,
                parameter_lists=parameters,
                log_likelihood_list=log_likelihood_list,
                log_prior_list=10 * [0.0],
                weight_list=weight_list,
            ))

        assert samples.pdf_converged is True

        vector_at_sigma = samples.vector_at_sigma(sigma=3.0)

        assert vector_at_sigma[0] == pytest.approx((0.00121, 0.19878), 1e-1)
        assert vector_at_sigma[1] == pytest.approx((0.30121, 0.49878), 1e-1)

        vector_at_sigma = samples.vector_at_upper_sigma(sigma=3.0)

        assert vector_at_sigma[0] == pytest.approx(0.19757, 1e-1)
        assert vector_at_sigma[1] == pytest.approx(0.49757, 1e-1)

        vector_at_sigma = samples.vector_at_lower_sigma(sigma=3.0)

        assert vector_at_sigma[0] == pytest.approx(0.00121, 1e-1)
        assert vector_at_sigma[1] == pytest.approx(0.30121, 1e-1)

        vector_at_sigma = samples.vector_at_sigma(sigma=1.0)

        assert vector_at_sigma[0] == pytest.approx((0.1, 0.1), 1e-1)
        assert vector_at_sigma[1] == pytest.approx((0.4, 0.4), 1e-1)

        instance_at_sigma = samples.instance_at_sigma(sigma=1.0)

        assert instance_at_sigma.mock_class.one == pytest.approx((0.1, 0.1), 1e-1)
        assert instance_at_sigma.mock_class.two == pytest.approx((0.4, 0.4), 1e-1)

        instance_at_sigma = samples.instance_at_upper_sigma(sigma=3.0)

        assert instance_at_sigma.mock_class.one == pytest.approx(0.19757, 1e-1)
        assert instance_at_sigma.mock_class.two == pytest.approx(0.49757, 1e-1)

        instance_at_sigma = samples.instance_at_lower_sigma(sigma=3.0)

        assert instance_at_sigma.mock_class.one == pytest.approx(0.00121, 1e-1)
        assert instance_at_sigma.mock_class.two == pytest.approx(0.30121, 1e-1)

    def test__unconverged_vector_at_lower_and_upper_sigma(self):
        parameters = [
            [1.0, 2.0],
            [1.0, 2.0],
            [1.0, 2.0],
            [1.0, 2.0],
            [1.0, 2.0],
            [1.0, 2.0],
            [1.0, 2.0],
            [1.0, 2.0],
            [1.1, 2.1],
            [0.9, 1.9],
        ]

        log_likelihood_list = 9 * [0.0] + [1.0]
        weight_list = 9 * [0.0] + [1.0]

        model = af.ModelMapper(mock_class=MockClassx2)
        samples = MockSamples(
            model=model,
            sample_list=Sample.from_lists(
                model=model,
                parameter_lists=parameters,
                log_likelihood_list=log_likelihood_list,
                log_prior_list=10 * [0.0],
                weight_list=weight_list,
            ))

        assert samples.pdf_converged is False

        vector_at_sigma = samples.vector_at_sigma(sigma=1.0)

        assert vector_at_sigma[0] == pytest.approx(((0.9, 1.1)), 1e-2)
        assert vector_at_sigma[1] == pytest.approx(((1.9, 2.1)), 1e-2)

        vector_at_sigma = samples.vector_at_sigma(sigma=3.0)

        assert vector_at_sigma[0] == pytest.approx(((0.9, 1.1)), 1e-2)
        assert vector_at_sigma[1] == pytest.approx(((1.9, 2.1)), 1e-2)

    def test__converged__errors_vector_and_instance_at_upper_and_lower_sigma(self):
        parameters = [
            [0.1, 0.4],
            [0.1, 0.4],
            [0.1, 0.4],
            [0.1, 0.4],
            [0.1, 0.4],
            [0.1, 0.4],
            [0.1, 0.4],
            [0.1, 0.4],
            [0.0, 0.5],
            [0.2, 0.3],
        ]

        log_likelihood_list = list(range(10))

        weight_list = 10 * [0.1]

        model = af.ModelMapper(mock_class=MockClassx2)
        samples = MockSamples(
            model=model,
            sample_list=Sample.from_lists(
                model=model,
                parameter_lists=parameters,
                log_likelihood_list=log_likelihood_list,
                log_prior_list=10 * [0.0],
                weight_list=weight_list,
            ))

        assert samples.pdf_converged is True

        errors = samples.error_magnitude_vector_at_sigma(sigma=3.0)

        assert errors == pytest.approx([0.19514, 0.19514], 1e-1)

        errors = samples.error_vector_at_upper_sigma(sigma=3.0)

        assert errors == pytest.approx([0.09757, 0.09757], 1e-1)

        errors = samples.error_vector_at_lower_sigma(sigma=3.0)

        assert errors == pytest.approx([0.09757, 0.09757], 1e-1)

        errors = samples.error_vector_at_sigma(sigma=3.0)
        assert errors[0] == pytest.approx((0.09757, 0.09757), 1e-1)
        assert errors[1] == pytest.approx((0.09757, 0.09757), 1e-1)

        errors = samples.error_magnitude_vector_at_sigma(sigma=1.0)

        assert errors == pytest.approx([0.0, 0.0], 1e-1)

        errors_instance = samples.error_instance_at_sigma(sigma=1.0)

        assert errors_instance.mock_class.one == pytest.approx(0.0, 1e-1)
        assert errors_instance.mock_class.two == pytest.approx(0.0, 1e-1)

        errors_instance = samples.error_instance_at_upper_sigma(sigma=3.0)

        assert errors_instance.mock_class.one == pytest.approx(0.09757, 1e-1)
        assert errors_instance.mock_class.two == pytest.approx(0.09757, 1e-1)

        errors_instance = samples.error_instance_at_lower_sigma(sigma=3.0)

        assert errors_instance.mock_class.one == pytest.approx(0.09757, 1e-1)
        assert errors_instance.mock_class.two == pytest.approx(0.09757, 1e-1)

    def test__unconverged_sample_size__uses_value_unless_fewer_samples(self):
        model = af.ModelMapper(mock_class_1=MockClassx4)

        log_likelihood_list = 4 * [0.0] + [1.0]
        weight_list = 4 * [0.0] + [1.0]

        samples = MockSamples(
            model=model,
            sample_list=Sample.from_lists(
                model=model,
                parameter_lists=5 * [[]],
                log_likelihood_list=log_likelihood_list,
                log_prior_list=[1.0, 1.0, 1.0, 1.0, 1.0],
                weight_list=weight_list,

            ),
            unconverged_sample_size=2,
        )

        assert samples.pdf_converged is False
        assert samples.unconverged_sample_size == 2

        samples = MockSamples(
            model=model,
            sample_list=Sample.from_lists(
                model=model,
                parameter_lists=5 * [[]],
                log_likelihood_list=log_likelihood_list,
                log_prior_list=[1.0, 1.0, 1.0, 1.0, 1.0],
                weight_list=weight_list,
            ),
            unconverged_sample_size=6,
        )

        assert samples.pdf_converged is False
        assert samples.unconverged_sample_size == 5

    def test__offset_vector_from_input_vector(self):
        model = af.ModelMapper(mock_class_1=MockClassx4)

        parameters = [
            [1.1, 2.1, 3.1, 4.1],
            [1.0, 2.0, 3.0, 4.0],
            [1.0, 2.0, 3.0, 4.0],
            [1.0, 2.0, 3.0, 4.0],
            [1.0, 2.0, 3.0, 4.1],
        ]

        weight_list = [0.3, 0.2, 0.2, 0.2, 0.1]

        log_likelihood_list = list(map(lambda weight: 10.0 * weight, weight_list))

        samples = MockSamples(
            model=model,
            sample_list=Sample.from_lists(

                model=model,
                parameter_lists=parameters,
                log_likelihood_list=log_likelihood_list,
                log_prior_list=10 * [0.0],
                weight_list=weight_list,
            ))

        offset_values = samples.offset_vector_from_input_vector(
            input_vector=[1.0, 1.0, 2.0, 3.0]
        )

        assert offset_values == pytest.approx([0.0, 1.0, 1.0, 1.025], 1.0e-4)

<<<<<<< HEAD
    def test__vector_drawn_randomly_from_pdf(self):

        parameters = [
            [0.0, 1.0, 2.0, 3.0],
            [0.0, 1.0, 2.0, 3.0],
            [0.0, 1.0, 2.0, 3.0],
            [21.0, 22.0, 23.0, 24.0],
            [0.0, 1.0, 2.0, 3.0],
        ]

        model = af.ModelMapper(mock_class_1=MockClassx4)

        samples = MockSamples(
            model=model,
            sample_list=Sample.from_lists(
                model=model,
                parameter_lists=parameters,
                log_likelihood_list=[1.0, 2.0, 3.0, 4.0, 5.0],
                log_prior_list=5 * [0.0],
                weight_list=[0.0, 0.0, 0.0, 1.0, 0.0],
            ),
        )

        vector = samples.vector_drawn_randomly_from_pdf()

        assert vector == [21.0, 22.0, 23.0, 24.0]

        instance = samples.instance_drawn_randomly_from_pdf()

        assert vector == [21.0, 22.0, 23.0, 24.0]

        assert instance.mock_class_1.one == 21.0
        assert instance.mock_class_1.two == 22.0
        assert instance.mock_class_1.three == 23.0
        assert instance.mock_class_1.four == 24.0

    def test__covariance_matrix(self):

        log_likelihood_list = list(range(3))

        weight_list = 3 * [0.1]

        parameters = [
            [2.0, 2.0],
            [1.0, 1.0],
            [0.0, 0.0],
        ]

        model = af.ModelMapper(mock_class=MockClassx2)
        samples = MockSamples(
            model=model,
            sample_list=Sample.from_lists(
                model=model,
                parameter_lists=parameters,
                log_likelihood_list=log_likelihood_list,
                log_prior_list=3 * [0.0],
                weight_list=weight_list,
            ))

        assert samples.covariance_matrix() == pytest.approx(np.array([[1.0, 1.0], [1.0, 1.0]]), 1.0e-4)

        parameters = [
            [0.0, 2.0],
            [1.0, 1.0],
            [2.0, 0.0],
        ]

        model = af.ModelMapper(mock_class=MockClassx2)
        samples = MockSamples(
            model=model,
            sample_list=Sample.from_lists(
                model=model,
                parameter_lists=parameters,
                log_likelihood_list=log_likelihood_list,
                log_prior_list=3 * [0.0],
                weight_list=weight_list,
            ))

        assert samples.covariance_matrix() == pytest.approx(np.array([[1.0, -1.0], [-1.0, 1.0]]), 1.0e-4)

        weight_list = [0.1, 0.2, 0.3]

        model = af.ModelMapper(mock_class=MockClassx2)
        samples = MockSamples(
            model=model,
            sample_list=Sample.from_lists(
                model=model,
                parameter_lists=parameters,
                log_likelihood_list=log_likelihood_list,
                log_prior_list=10 * [0.0],
                weight_list=weight_list,
            ))

        assert samples.covariance_matrix() == pytest.approx(np.array([[0.90909, -0.90909], [-0.90909, 0.90909]]), 1.0e-4)


=======
>>>>>>> d105f16c
class MockNestSamples(af.NestSamples):

    def __init__(
            self,
            model,
            sample_list=None,
            total_samples=10,
            log_evidence=0.0,
            number_live_points=5,
    ):

        self.model = model

        if sample_list is None:

            sample_list = [
                Sample(
                    log_likelihood=log_likelihood,
                    log_prior=0.0,
                    weight=0.0
                )
                for log_likelihood
                in self.log_likelihood_list
            ]

        super().__init__(
            model=model,
            sample_list=sample_list
        )

        self._total_samples = total_samples
        self._log_evidence = log_evidence
        self._number_live_points = number_live_points


    @property
    def total_samples(self):
        return self._total_samples

    @property
    def log_evidence(self):
        return self._log_evidence

    @property
    def number_live_points(self):
        return self._number_live_points


class TestNestSamples:

    def test__samples_within_parameter_range(self, samples):
        model = af.ModelMapper(mock_class_1=MockClassx4)

        parameters = [
            [0.0, 1.0, 2.0, 3.0],
            [0.0, 1.0, 2.0, 3.0],
            [0.0, 1.0, 2.0, 3.0],
            [21.0, 22.0, 23.0, 24.0],
            [0.0, 1.0, 2.0, 3.0],
        ]

        samples = MockNestSamples(
            model=model,
            sample_list=Sample.from_lists(
                model=model,
                parameter_lists=parameters,
                log_likelihood_list=[1.0, 2.0, 3.0, 10.0, 5.0],
                log_prior_list=[0.0, 0.0, 0.0, 0.0, 0.0],
                weight_list=[1.0, 1.0, 1.0, 1.0, 1.0],
            ),
            total_samples=10,
            log_evidence=0.0,
            number_live_points=5,
        )

        samples_range = samples.samples_within_parameter_range(parameter_index=0, parameter_range=[-1.0, 100.0])

        assert len(samples_range.parameter_lists) == 5
        assert samples.parameter_lists[0] == samples_range.parameter_lists[0]

        samples_range = samples.samples_within_parameter_range(parameter_index=0, parameter_range=[1.0, 100.0])

        assert len(samples_range.parameter_lists) == 1
        assert samples_range.parameter_lists[0] == [21.0, 22.0, 23.0, 24.0]

        samples_range = samples.samples_within_parameter_range(parameter_index=2, parameter_range=[1.5, 2.5])

        assert len(samples_range.parameter_lists) == 4
        assert samples_range.parameter_lists[0] == [0.0, 1.0, 2.0, 3.0]
        assert samples_range.parameter_lists[1] == [0.0, 1.0, 2.0, 3.0]
        assert samples_range.parameter_lists[2] == [0.0, 1.0, 2.0, 3.0]
        assert samples_range.parameter_lists[3] == [0.0, 1.0, 2.0, 3.0]

    def test__acceptance_ratio_is_correct(self):
        model = af.ModelMapper(mock_class_1=MockClassx4)

        samples = MockNestSamples(
            model=model,
            sample_list=Sample.from_lists(
                model=model,
                parameter_lists=5 * [[]],
                log_likelihood_list=[1.0, 2.0, 3.0, 4.0, 5.0],
                log_prior_list=5 * [0.0],
                weight_list=5 * [0.0],
            ),
            total_samples=10,
            log_evidence=0.0,
            number_live_points=5,
        )

        assert samples.acceptance_ratio == 0.5
<|MERGE_RESOLUTION|>--- conflicted
+++ resolved
@@ -1,746 +1,743 @@
-import os
-
-import pytest
-
-import autofit as af
-import autofit.non_linear.samples.nest
-import autofit.non_linear.samples.pdf
-from autofit.mock.mock import MockClassx2, MockClassx4
-from autofit.non_linear.samples import Sample
-
-import numpy as np
-
-pytestmark = pytest.mark.filterwarnings("ignore::FutureWarning")
-
-
-class MockSamples(autofit.non_linear.samples.pdf.PDFSamples):
-
-    def __init__(
-            self,
-            model,
-            sample_list=None,
-            unconverged_sample_size=10,
-            **kwargs,
-    ):
-
-        super().__init__(
-            model=model,
-            sample_list=sample_list,
-            unconverged_sample_size=unconverged_sample_size,  **kwargs
-        )
-
-@pytest.fixture(name="samples")
-def make_samples():
-    model = af.ModelMapper(mock_class_1=MockClassx4)
-
-    parameters = [
-        [0.0, 1.0, 2.0, 3.0],
-        [0.0, 1.0, 2.0, 3.0],
-        [0.0, 1.0, 2.0, 3.0],
-        [21.0, 22.0, 23.0, 24.0],
-        [0.0, 1.0, 2.0, 3.0],
-    ]
-
-    return MockSamples(
-        model=model,
-        sample_list=Sample.from_lists(
-            model=model,
-            parameter_lists=parameters,
-            log_likelihood_list=[1.0, 2.0, 3.0, 10.0, 5.0],
-            log_prior_list=[0.0, 0.0, 0.0, 0.0, 0.0],
-            weight_list=[1.0, 1.0, 1.0, 1.0, 1.0],
-        )
-    )
-
-
-class TestSamplesTable:
-    def test_headers(self, samples):
-        assert samples._headers == [
-            "mock_class_1_one",
-            "mock_class_1_two",
-            "mock_class_1_three",
-            "mock_class_1_four",
-            "log_likelihood",
-            "log_prior",
-            "log_posterior",
-            "weight",
-        ]
-
-    def test_rows(self, samples):
-        rows = list(samples._rows)
-        assert rows == [
-            [0.0, 1.0, 2.0, 3.0, 1.0, 0.0, 1.0, 1.0],
-            [0.0, 1.0, 2.0, 3.0, 2.0, 0.0, 2.0, 1.0],
-            [0.0, 1.0, 2.0, 3.0, 3.0, 0.0, 3.0, 1.0],
-            [21.0, 22.0, 23.0, 24.0, 10.0, 0.0, 10.0, 1.0],
-            [0.0, 1.0, 2.0, 3.0, 5.0, 0.0, 5.0, 1.0],
-        ]
-
-    def test__write_table(self, samples):
-        filename = "samples.csv"
-        samples.write_table(filename=filename)
-
-        assert os.path.exists(filename)
-        os.remove(filename)
-
-
-class TestOptimizerSamples:
-    def test__max_log_likelihood_vector_and_instance(self, samples):
-        assert samples.max_log_likelihood_vector == [21.0, 22.0, 23.0, 24.0]
-
-        instance = samples.max_log_likelihood_instance
-
-        assert instance.mock_class_1.one == 21.0
-        assert instance.mock_class_1.two == 22.0
-        assert instance.mock_class_1.three == 23.0
-        assert instance.mock_class_1.four == 24.0
-
-    def test__log_prior_list_and_max_log_posterior_vector_and_instance(self):
-        model = af.ModelMapper(mock_class_1=MockClassx4)
-
-        parameters = [
-            [0.0, 1.0, 2.0, 3.0],
-            [0.0, 1.0, 2.0, 3.0],
-            [0.0, 1.0, 2.0, 3.0],
-            [0.0, 1.0, 2.0, 3.0],
-            [21.0, 22.0, 23.0, 24.0],
-        ]
-
-        samples = MockSamples(
-            model=model,
-            sample_list=Sample.from_lists(
-                model=model,
-                parameter_lists=parameters,
-                log_likelihood_list=[1.0, 2.0, 3.0, 0.0, 5.0],
-                log_prior_list=[1.0, 2.0, 3.0, 10.0, 6.0],
-                weight_list=[1.0, 1.0, 1.0, 1.0, 1.0],
-            )
-        )
-
-        assert samples.log_posterior_list == [2.0, 4.0, 6.0, 10.0, 11.0]
-
-        assert samples.max_log_posterior_vector == [21.0, 22.0, 23.0, 24.0]
-
-        instance = samples.max_log_posterior_instance
-
-        assert instance.mock_class_1.one == 21.0
-        assert instance.mock_class_1.two == 22.0
-        assert instance.mock_class_1.three == 23.0
-        assert instance.mock_class_1.four == 24.0
-
-    def test__gaussian_priors(self):
-        parameters = [
-            [1.0, 2.0, 3.0, 4.0],
-            [1.0, 2.0, 3.0, 4.1],
-            [1.0, 2.0, 3.0, 4.1],
-            [0.88, 1.88, 2.88, 3.88],
-            [1.12, 2.12, 3.12, 4.32],
-        ]
-
-        model = af.ModelMapper(mock_class=MockClassx4)
-        samples = MockSamples(
-            model=model,
-            sample_list=Sample.from_lists(
-                model=model,
-                parameter_lists=parameters,
-                log_likelihood_list=[10.0, 0.0, 0.0, 0.0, 0.0],
-                log_prior_list=[0.0, 0.0, 0.0, 0.0, 0.0],
-                weight_list=[1.0, 1.0, 1.0, 1.0, 1.0],
-
-            ))
-
-        gaussian_priors = samples.gaussian_priors_at_sigma(sigma=1.0)
-
-        assert gaussian_priors[0][0] == 1.0
-        assert gaussian_priors[1][0] == 2.0
-        assert gaussian_priors[2][0] == 3.0
-        assert gaussian_priors[3][0] == 4.0
-
-        assert gaussian_priors[0][1] == pytest.approx(0.12, 1.0e-4)
-        assert gaussian_priors[1][1] == pytest.approx(0.12, 1.0e-4)
-        assert gaussian_priors[2][1] == pytest.approx(0.12, 1.0e-4)
-        assert gaussian_priors[3][1] == pytest.approx(0.32, 1.0e-4)
-
-    def test__instance_from_sample_index(self):
-        model = af.ModelMapper(mock_class=MockClassx4)
-
-        parameters = [
-            [1.0, 2.0, 3.0, 4.0],
-            [5.0, 6.0, 7.0, 8.0],
-            [1.0, 2.0, 3.0, 4.0],
-            [1.0, 2.0, 3.0, 4.0],
-            [1.1, 2.1, 3.1, 4.1],
-        ]
-
-        samples = MockSamples(
-            model=model,
-            sample_list=Sample.from_lists(
-                model=model,
-                parameter_lists=parameters,
-                log_likelihood_list=[0.0, 0.0, 0.0, 0.0, 0.0],
-                log_prior_list=[0.0, 0.0, 0.0, 0.0, 0.0],
-                weight_list=[1.0, 1.0, 1.0, 1.0, 1.0],
-
-            ))
-
-        instance = samples.instance_from_sample_index(sample_index=0)
-
-        assert instance.mock_class.one == 1.0
-        assert instance.mock_class.two == 2.0
-        assert instance.mock_class.three == 3.0
-        assert instance.mock_class.four == 4.0
-
-        instance = samples.instance_from_sample_index(sample_index=1)
-
-        assert instance.mock_class.one == 5.0
-        assert instance.mock_class.two == 6.0
-        assert instance.mock_class.three == 7.0
-        assert instance.mock_class.four == 8.0
-
-
-class TestPDFSamples:
-    def test__from_csv_table(self, samples):
-        filename = "samples.csv"
-        samples.write_table(filename=filename)
-
-        samples = autofit.non_linear.samples.nest.NestSamples.from_table(filename=filename, model=samples.model)
-
-        assert samples.parameter_lists == [
-            [0.0, 1.0, 2.0, 3.0],
-            [0.0, 1.0, 2.0, 3.0],
-            [0.0, 1.0, 2.0, 3.0],
-            [21.0, 22.0, 23.0, 24.0],
-            [0.0, 1.0, 2.0, 3.0],
-        ]
-        assert samples.log_likelihood_list == [1.0, 2.0, 3.0, 10.0, 5.0]
-        assert samples.log_prior_list == [0.0, 0.0, 0.0, 0.0, 0.0]
-        assert samples.log_posterior_list == [1.0, 2.0, 3.0, 10.0, 5.0]
-        assert samples.weight_list == [1.0, 1.0, 1.0, 1.0, 1.0]
-
-    def test__converged__median_pdf_vector_and_instance(self):
-        parameters = [
-            [1.0, 2.0],
-            [1.0, 2.0],
-            [1.0, 2.0],
-            [1.0, 2.0],
-            [1.0, 2.0],
-            [1.0, 2.0],
-            [1.0, 2.0],
-            [1.0, 2.0],
-            [0.9, 1.9],
-            [1.1, 2.1],
-        ]
-
-        log_likelihood_list = 10 * [0.1]
-        weight_list = 10 * [0.1]
-
-        model = af.ModelMapper(mock_class=MockClassx2)
-        samples = MockSamples(
-            model=model,
-            sample_list=Sample.from_lists(
-                model=model,
-                parameter_lists=parameters,
-                log_likelihood_list=log_likelihood_list,
-                log_prior_list=10 * [0.0],
-                weight_list=weight_list,
-            )
-        )
-
-        assert samples.pdf_converged is True
-
-        median_pdf_vector = samples.median_pdf_vector
-
-        assert median_pdf_vector[0] == pytest.approx(1.0, 1.0e-4)
-        assert median_pdf_vector[1] == pytest.approx(2.0, 1.0e-4)
-
-        median_pdf_instance = samples.median_pdf_instance
-
-        assert median_pdf_instance.mock_class.one == pytest.approx(1.0, 1e-1)
-        assert median_pdf_instance.mock_class.two == pytest.approx(2.0, 1e-1)
-
-    def test__unconverged__median_pdf_vector(self):
-        parameters = [
-            [1.0, 2.0],
-            [1.0, 2.0],
-            [1.0, 2.0],
-            [1.0, 2.0],
-            [1.0, 2.0],
-            [1.0, 2.0],
-            [1.0, 2.0],
-            [1.0, 2.0],
-            [1.1, 2.1],
-            [0.9, 1.9],
-        ]
-
-        log_likelihood_list = 9 * [0.0] + [1.0]
-        weight_list = 9 * [0.0] + [1.0]
-
-        model = af.ModelMapper(mock_class=MockClassx2)
-        samples = MockSamples(
-            model=model,
-            sample_list=Sample.from_lists(
-                model=model,
-                parameter_lists=parameters,
-                log_likelihood_list=log_likelihood_list,
-                log_prior_list=10 * [0.0],
-                weight_list=weight_list,
-            ))
-
-        assert samples.pdf_converged is False
-
-        median_pdf_vector = samples.median_pdf_vector
-
-        assert median_pdf_vector[0] == pytest.approx(0.9, 1.0e-4)
-        assert median_pdf_vector[1] == pytest.approx(1.9, 1.0e-4)
-
-    def test__converged__vector_and_instance_at_upper_and_lower_sigma(self):
-        parameters = [
-            [0.1, 0.4],
-            [0.1, 0.4],
-            [0.1, 0.4],
-            [0.1, 0.4],
-            [0.1, 0.4],
-            [0.1, 0.4],
-            [0.1, 0.4],
-            [0.1, 0.4],
-            [0.0, 0.5],
-            [0.2, 0.3],
-        ]
-
-        log_likelihood_list = list(range(10))
-
-        weight_list = 10 * [0.1]
-
-        model = af.ModelMapper(mock_class=MockClassx2)
-        samples = MockSamples(
-            model=model,
-            sample_list=Sample.from_lists(
-                model=model,
-                parameter_lists=parameters,
-                log_likelihood_list=log_likelihood_list,
-                log_prior_list=10 * [0.0],
-                weight_list=weight_list,
-            ))
-
-        assert samples.pdf_converged is True
-
-        vector_at_sigma = samples.vector_at_sigma(sigma=3.0)
-
-        assert vector_at_sigma[0] == pytest.approx((0.00121, 0.19878), 1e-1)
-        assert vector_at_sigma[1] == pytest.approx((0.30121, 0.49878), 1e-1)
-
-        vector_at_sigma = samples.vector_at_upper_sigma(sigma=3.0)
-
-        assert vector_at_sigma[0] == pytest.approx(0.19757, 1e-1)
-        assert vector_at_sigma[1] == pytest.approx(0.49757, 1e-1)
-
-        vector_at_sigma = samples.vector_at_lower_sigma(sigma=3.0)
-
-        assert vector_at_sigma[0] == pytest.approx(0.00121, 1e-1)
-        assert vector_at_sigma[1] == pytest.approx(0.30121, 1e-1)
-
-        vector_at_sigma = samples.vector_at_sigma(sigma=1.0)
-
-        assert vector_at_sigma[0] == pytest.approx((0.1, 0.1), 1e-1)
-        assert vector_at_sigma[1] == pytest.approx((0.4, 0.4), 1e-1)
-
-        instance_at_sigma = samples.instance_at_sigma(sigma=1.0)
-
-        assert instance_at_sigma.mock_class.one == pytest.approx((0.1, 0.1), 1e-1)
-        assert instance_at_sigma.mock_class.two == pytest.approx((0.4, 0.4), 1e-1)
-
-        instance_at_sigma = samples.instance_at_upper_sigma(sigma=3.0)
-
-        assert instance_at_sigma.mock_class.one == pytest.approx(0.19757, 1e-1)
-        assert instance_at_sigma.mock_class.two == pytest.approx(0.49757, 1e-1)
-
-        instance_at_sigma = samples.instance_at_lower_sigma(sigma=3.0)
-
-        assert instance_at_sigma.mock_class.one == pytest.approx(0.00121, 1e-1)
-        assert instance_at_sigma.mock_class.two == pytest.approx(0.30121, 1e-1)
-
-    def test__unconverged_vector_at_lower_and_upper_sigma(self):
-        parameters = [
-            [1.0, 2.0],
-            [1.0, 2.0],
-            [1.0, 2.0],
-            [1.0, 2.0],
-            [1.0, 2.0],
-            [1.0, 2.0],
-            [1.0, 2.0],
-            [1.0, 2.0],
-            [1.1, 2.1],
-            [0.9, 1.9],
-        ]
-
-        log_likelihood_list = 9 * [0.0] + [1.0]
-        weight_list = 9 * [0.0] + [1.0]
-
-        model = af.ModelMapper(mock_class=MockClassx2)
-        samples = MockSamples(
-            model=model,
-            sample_list=Sample.from_lists(
-                model=model,
-                parameter_lists=parameters,
-                log_likelihood_list=log_likelihood_list,
-                log_prior_list=10 * [0.0],
-                weight_list=weight_list,
-            ))
-
-        assert samples.pdf_converged is False
-
-        vector_at_sigma = samples.vector_at_sigma(sigma=1.0)
-
-        assert vector_at_sigma[0] == pytest.approx(((0.9, 1.1)), 1e-2)
-        assert vector_at_sigma[1] == pytest.approx(((1.9, 2.1)), 1e-2)
-
-        vector_at_sigma = samples.vector_at_sigma(sigma=3.0)
-
-        assert vector_at_sigma[0] == pytest.approx(((0.9, 1.1)), 1e-2)
-        assert vector_at_sigma[1] == pytest.approx(((1.9, 2.1)), 1e-2)
-
-    def test__converged__errors_vector_and_instance_at_upper_and_lower_sigma(self):
-        parameters = [
-            [0.1, 0.4],
-            [0.1, 0.4],
-            [0.1, 0.4],
-            [0.1, 0.4],
-            [0.1, 0.4],
-            [0.1, 0.4],
-            [0.1, 0.4],
-            [0.1, 0.4],
-            [0.0, 0.5],
-            [0.2, 0.3],
-        ]
-
-        log_likelihood_list = list(range(10))
-
-        weight_list = 10 * [0.1]
-
-        model = af.ModelMapper(mock_class=MockClassx2)
-        samples = MockSamples(
-            model=model,
-            sample_list=Sample.from_lists(
-                model=model,
-                parameter_lists=parameters,
-                log_likelihood_list=log_likelihood_list,
-                log_prior_list=10 * [0.0],
-                weight_list=weight_list,
-            ))
-
-        assert samples.pdf_converged is True
-
-        errors = samples.error_magnitude_vector_at_sigma(sigma=3.0)
-
-        assert errors == pytest.approx([0.19514, 0.19514], 1e-1)
-
-        errors = samples.error_vector_at_upper_sigma(sigma=3.0)
-
-        assert errors == pytest.approx([0.09757, 0.09757], 1e-1)
-
-        errors = samples.error_vector_at_lower_sigma(sigma=3.0)
-
-        assert errors == pytest.approx([0.09757, 0.09757], 1e-1)
-
-        errors = samples.error_vector_at_sigma(sigma=3.0)
-        assert errors[0] == pytest.approx((0.09757, 0.09757), 1e-1)
-        assert errors[1] == pytest.approx((0.09757, 0.09757), 1e-1)
-
-        errors = samples.error_magnitude_vector_at_sigma(sigma=1.0)
-
-        assert errors == pytest.approx([0.0, 0.0], 1e-1)
-
-        errors_instance = samples.error_instance_at_sigma(sigma=1.0)
-
-        assert errors_instance.mock_class.one == pytest.approx(0.0, 1e-1)
-        assert errors_instance.mock_class.two == pytest.approx(0.0, 1e-1)
-
-        errors_instance = samples.error_instance_at_upper_sigma(sigma=3.0)
-
-        assert errors_instance.mock_class.one == pytest.approx(0.09757, 1e-1)
-        assert errors_instance.mock_class.two == pytest.approx(0.09757, 1e-1)
-
-        errors_instance = samples.error_instance_at_lower_sigma(sigma=3.0)
-
-        assert errors_instance.mock_class.one == pytest.approx(0.09757, 1e-1)
-        assert errors_instance.mock_class.two == pytest.approx(0.09757, 1e-1)
-
-    def test__unconverged_sample_size__uses_value_unless_fewer_samples(self):
-        model = af.ModelMapper(mock_class_1=MockClassx4)
-
-        log_likelihood_list = 4 * [0.0] + [1.0]
-        weight_list = 4 * [0.0] + [1.0]
-
-        samples = MockSamples(
-            model=model,
-            sample_list=Sample.from_lists(
-                model=model,
-                parameter_lists=5 * [[]],
-                log_likelihood_list=log_likelihood_list,
-                log_prior_list=[1.0, 1.0, 1.0, 1.0, 1.0],
-                weight_list=weight_list,
-
-            ),
-            unconverged_sample_size=2,
-        )
-
-        assert samples.pdf_converged is False
-        assert samples.unconverged_sample_size == 2
-
-        samples = MockSamples(
-            model=model,
-            sample_list=Sample.from_lists(
-                model=model,
-                parameter_lists=5 * [[]],
-                log_likelihood_list=log_likelihood_list,
-                log_prior_list=[1.0, 1.0, 1.0, 1.0, 1.0],
-                weight_list=weight_list,
-            ),
-            unconverged_sample_size=6,
-        )
-
-        assert samples.pdf_converged is False
-        assert samples.unconverged_sample_size == 5
-
-    def test__offset_vector_from_input_vector(self):
-        model = af.ModelMapper(mock_class_1=MockClassx4)
-
-        parameters = [
-            [1.1, 2.1, 3.1, 4.1],
-            [1.0, 2.0, 3.0, 4.0],
-            [1.0, 2.0, 3.0, 4.0],
-            [1.0, 2.0, 3.0, 4.0],
-            [1.0, 2.0, 3.0, 4.1],
-        ]
-
-        weight_list = [0.3, 0.2, 0.2, 0.2, 0.1]
-
-        log_likelihood_list = list(map(lambda weight: 10.0 * weight, weight_list))
-
-        samples = MockSamples(
-            model=model,
-            sample_list=Sample.from_lists(
-
-                model=model,
-                parameter_lists=parameters,
-                log_likelihood_list=log_likelihood_list,
-                log_prior_list=10 * [0.0],
-                weight_list=weight_list,
-            ))
-
-        offset_values = samples.offset_vector_from_input_vector(
-            input_vector=[1.0, 1.0, 2.0, 3.0]
-        )
-
-        assert offset_values == pytest.approx([0.0, 1.0, 1.0, 1.025], 1.0e-4)
-
-<<<<<<< HEAD
-    def test__vector_drawn_randomly_from_pdf(self):
-
-        parameters = [
-            [0.0, 1.0, 2.0, 3.0],
-            [0.0, 1.0, 2.0, 3.0],
-            [0.0, 1.0, 2.0, 3.0],
-            [21.0, 22.0, 23.0, 24.0],
-            [0.0, 1.0, 2.0, 3.0],
-        ]
-
-        model = af.ModelMapper(mock_class_1=MockClassx4)
-
-        samples = MockSamples(
-            model=model,
-            sample_list=Sample.from_lists(
-                model=model,
-                parameter_lists=parameters,
-                log_likelihood_list=[1.0, 2.0, 3.0, 4.0, 5.0],
-                log_prior_list=5 * [0.0],
-                weight_list=[0.0, 0.0, 0.0, 1.0, 0.0],
-            ),
-        )
-
-        vector = samples.vector_drawn_randomly_from_pdf()
-
-        assert vector == [21.0, 22.0, 23.0, 24.0]
-
-        instance = samples.instance_drawn_randomly_from_pdf()
-
-        assert vector == [21.0, 22.0, 23.0, 24.0]
-
-        assert instance.mock_class_1.one == 21.0
-        assert instance.mock_class_1.two == 22.0
-        assert instance.mock_class_1.three == 23.0
-        assert instance.mock_class_1.four == 24.0
-
-    def test__covariance_matrix(self):
-
-        log_likelihood_list = list(range(3))
-
-        weight_list = 3 * [0.1]
-
-        parameters = [
-            [2.0, 2.0],
-            [1.0, 1.0],
-            [0.0, 0.0],
-        ]
-
-        model = af.ModelMapper(mock_class=MockClassx2)
-        samples = MockSamples(
-            model=model,
-            sample_list=Sample.from_lists(
-                model=model,
-                parameter_lists=parameters,
-                log_likelihood_list=log_likelihood_list,
-                log_prior_list=3 * [0.0],
-                weight_list=weight_list,
-            ))
-
-        assert samples.covariance_matrix() == pytest.approx(np.array([[1.0, 1.0], [1.0, 1.0]]), 1.0e-4)
-
-        parameters = [
-            [0.0, 2.0],
-            [1.0, 1.0],
-            [2.0, 0.0],
-        ]
-
-        model = af.ModelMapper(mock_class=MockClassx2)
-        samples = MockSamples(
-            model=model,
-            sample_list=Sample.from_lists(
-                model=model,
-                parameter_lists=parameters,
-                log_likelihood_list=log_likelihood_list,
-                log_prior_list=3 * [0.0],
-                weight_list=weight_list,
-            ))
-
-        assert samples.covariance_matrix() == pytest.approx(np.array([[1.0, -1.0], [-1.0, 1.0]]), 1.0e-4)
-
-        weight_list = [0.1, 0.2, 0.3]
-
-        model = af.ModelMapper(mock_class=MockClassx2)
-        samples = MockSamples(
-            model=model,
-            sample_list=Sample.from_lists(
-                model=model,
-                parameter_lists=parameters,
-                log_likelihood_list=log_likelihood_list,
-                log_prior_list=10 * [0.0],
-                weight_list=weight_list,
-            ))
-
-        assert samples.covariance_matrix() == pytest.approx(np.array([[0.90909, -0.90909], [-0.90909, 0.90909]]), 1.0e-4)
-
-
-=======
->>>>>>> d105f16c
-class MockNestSamples(af.NestSamples):
-
-    def __init__(
-            self,
-            model,
-            sample_list=None,
-            total_samples=10,
-            log_evidence=0.0,
-            number_live_points=5,
-    ):
-
-        self.model = model
-
-        if sample_list is None:
-
-            sample_list = [
-                Sample(
-                    log_likelihood=log_likelihood,
-                    log_prior=0.0,
-                    weight=0.0
-                )
-                for log_likelihood
-                in self.log_likelihood_list
-            ]
-
-        super().__init__(
-            model=model,
-            sample_list=sample_list
-        )
-
-        self._total_samples = total_samples
-        self._log_evidence = log_evidence
-        self._number_live_points = number_live_points
-
-
-    @property
-    def total_samples(self):
-        return self._total_samples
-
-    @property
-    def log_evidence(self):
-        return self._log_evidence
-
-    @property
-    def number_live_points(self):
-        return self._number_live_points
-
-
-class TestNestSamples:
-
-    def test__samples_within_parameter_range(self, samples):
-        model = af.ModelMapper(mock_class_1=MockClassx4)
-
-        parameters = [
-            [0.0, 1.0, 2.0, 3.0],
-            [0.0, 1.0, 2.0, 3.0],
-            [0.0, 1.0, 2.0, 3.0],
-            [21.0, 22.0, 23.0, 24.0],
-            [0.0, 1.0, 2.0, 3.0],
-        ]
-
-        samples = MockNestSamples(
-            model=model,
-            sample_list=Sample.from_lists(
-                model=model,
-                parameter_lists=parameters,
-                log_likelihood_list=[1.0, 2.0, 3.0, 10.0, 5.0],
-                log_prior_list=[0.0, 0.0, 0.0, 0.0, 0.0],
-                weight_list=[1.0, 1.0, 1.0, 1.0, 1.0],
-            ),
-            total_samples=10,
-            log_evidence=0.0,
-            number_live_points=5,
-        )
-
-        samples_range = samples.samples_within_parameter_range(parameter_index=0, parameter_range=[-1.0, 100.0])
-
-        assert len(samples_range.parameter_lists) == 5
-        assert samples.parameter_lists[0] == samples_range.parameter_lists[0]
-
-        samples_range = samples.samples_within_parameter_range(parameter_index=0, parameter_range=[1.0, 100.0])
-
-        assert len(samples_range.parameter_lists) == 1
-        assert samples_range.parameter_lists[0] == [21.0, 22.0, 23.0, 24.0]
-
-        samples_range = samples.samples_within_parameter_range(parameter_index=2, parameter_range=[1.5, 2.5])
-
-        assert len(samples_range.parameter_lists) == 4
-        assert samples_range.parameter_lists[0] == [0.0, 1.0, 2.0, 3.0]
-        assert samples_range.parameter_lists[1] == [0.0, 1.0, 2.0, 3.0]
-        assert samples_range.parameter_lists[2] == [0.0, 1.0, 2.0, 3.0]
-        assert samples_range.parameter_lists[3] == [0.0, 1.0, 2.0, 3.0]
-
-    def test__acceptance_ratio_is_correct(self):
-        model = af.ModelMapper(mock_class_1=MockClassx4)
-
-        samples = MockNestSamples(
-            model=model,
-            sample_list=Sample.from_lists(
-                model=model,
-                parameter_lists=5 * [[]],
-                log_likelihood_list=[1.0, 2.0, 3.0, 4.0, 5.0],
-                log_prior_list=5 * [0.0],
-                weight_list=5 * [0.0],
-            ),
-            total_samples=10,
-            log_evidence=0.0,
-            number_live_points=5,
-        )
-
-        assert samples.acceptance_ratio == 0.5
+import os
+
+import pytest
+
+import autofit as af
+import autofit.non_linear.samples.nest
+import autofit.non_linear.samples.pdf
+from autofit.mock.mock import MockClassx2, MockClassx4
+from autofit.non_linear.samples import Sample
+
+import numpy as np
+
+pytestmark = pytest.mark.filterwarnings("ignore::FutureWarning")
+
+
+class MockSamples(autofit.non_linear.samples.pdf.PDFSamples):
+
+    def __init__(
+            self,
+            model,
+            sample_list=None,
+            unconverged_sample_size=10,
+            **kwargs,
+    ):
+
+        super().__init__(
+            model=model,
+            sample_list=sample_list,
+            unconverged_sample_size=unconverged_sample_size,  **kwargs
+        )
+
+@pytest.fixture(name="samples")
+def make_samples():
+    model = af.ModelMapper(mock_class_1=MockClassx4)
+
+    parameters = [
+        [0.0, 1.0, 2.0, 3.0],
+        [0.0, 1.0, 2.0, 3.0],
+        [0.0, 1.0, 2.0, 3.0],
+        [21.0, 22.0, 23.0, 24.0],
+        [0.0, 1.0, 2.0, 3.0],
+    ]
+
+    return MockSamples(
+        model=model,
+        sample_list=Sample.from_lists(
+            model=model,
+            parameter_lists=parameters,
+            log_likelihood_list=[1.0, 2.0, 3.0, 10.0, 5.0],
+            log_prior_list=[0.0, 0.0, 0.0, 0.0, 0.0],
+            weight_list=[1.0, 1.0, 1.0, 1.0, 1.0],
+        )
+    )
+
+
+class TestSamplesTable:
+    def test_headers(self, samples):
+        assert samples._headers == [
+            "mock_class_1_one",
+            "mock_class_1_two",
+            "mock_class_1_three",
+            "mock_class_1_four",
+            "log_likelihood",
+            "log_prior",
+            "log_posterior",
+            "weight",
+        ]
+
+    def test_rows(self, samples):
+        rows = list(samples._rows)
+        assert rows == [
+            [0.0, 1.0, 2.0, 3.0, 1.0, 0.0, 1.0, 1.0],
+            [0.0, 1.0, 2.0, 3.0, 2.0, 0.0, 2.0, 1.0],
+            [0.0, 1.0, 2.0, 3.0, 3.0, 0.0, 3.0, 1.0],
+            [21.0, 22.0, 23.0, 24.0, 10.0, 0.0, 10.0, 1.0],
+            [0.0, 1.0, 2.0, 3.0, 5.0, 0.0, 5.0, 1.0],
+        ]
+
+    def test__write_table(self, samples):
+        filename = "samples.csv"
+        samples.write_table(filename=filename)
+
+        assert os.path.exists(filename)
+        os.remove(filename)
+
+
+class TestOptimizerSamples:
+    def test__max_log_likelihood_vector_and_instance(self, samples):
+        assert samples.max_log_likelihood_vector == [21.0, 22.0, 23.0, 24.0]
+
+        instance = samples.max_log_likelihood_instance
+
+        assert instance.mock_class_1.one == 21.0
+        assert instance.mock_class_1.two == 22.0
+        assert instance.mock_class_1.three == 23.0
+        assert instance.mock_class_1.four == 24.0
+
+    def test__log_prior_list_and_max_log_posterior_vector_and_instance(self):
+        model = af.ModelMapper(mock_class_1=MockClassx4)
+
+        parameters = [
+            [0.0, 1.0, 2.0, 3.0],
+            [0.0, 1.0, 2.0, 3.0],
+            [0.0, 1.0, 2.0, 3.0],
+            [0.0, 1.0, 2.0, 3.0],
+            [21.0, 22.0, 23.0, 24.0],
+        ]
+
+        samples = MockSamples(
+            model=model,
+            sample_list=Sample.from_lists(
+                model=model,
+                parameter_lists=parameters,
+                log_likelihood_list=[1.0, 2.0, 3.0, 0.0, 5.0],
+                log_prior_list=[1.0, 2.0, 3.0, 10.0, 6.0],
+                weight_list=[1.0, 1.0, 1.0, 1.0, 1.0],
+            )
+        )
+
+        assert samples.log_posterior_list == [2.0, 4.0, 6.0, 10.0, 11.0]
+
+        assert samples.max_log_posterior_vector == [21.0, 22.0, 23.0, 24.0]
+
+        instance = samples.max_log_posterior_instance
+
+        assert instance.mock_class_1.one == 21.0
+        assert instance.mock_class_1.two == 22.0
+        assert instance.mock_class_1.three == 23.0
+        assert instance.mock_class_1.four == 24.0
+
+    def test__gaussian_priors(self):
+        parameters = [
+            [1.0, 2.0, 3.0, 4.0],
+            [1.0, 2.0, 3.0, 4.1],
+            [1.0, 2.0, 3.0, 4.1],
+            [0.88, 1.88, 2.88, 3.88],
+            [1.12, 2.12, 3.12, 4.32],
+        ]
+
+        model = af.ModelMapper(mock_class=MockClassx4)
+        samples = MockSamples(
+            model=model,
+            sample_list=Sample.from_lists(
+                model=model,
+                parameter_lists=parameters,
+                log_likelihood_list=[10.0, 0.0, 0.0, 0.0, 0.0],
+                log_prior_list=[0.0, 0.0, 0.0, 0.0, 0.0],
+                weight_list=[1.0, 1.0, 1.0, 1.0, 1.0],
+
+            ))
+
+        gaussian_priors = samples.gaussian_priors_at_sigma(sigma=1.0)
+
+        assert gaussian_priors[0][0] == 1.0
+        assert gaussian_priors[1][0] == 2.0
+        assert gaussian_priors[2][0] == 3.0
+        assert gaussian_priors[3][0] == 4.0
+
+        assert gaussian_priors[0][1] == pytest.approx(0.12, 1.0e-4)
+        assert gaussian_priors[1][1] == pytest.approx(0.12, 1.0e-4)
+        assert gaussian_priors[2][1] == pytest.approx(0.12, 1.0e-4)
+        assert gaussian_priors[3][1] == pytest.approx(0.32, 1.0e-4)
+
+    def test__instance_from_sample_index(self):
+        model = af.ModelMapper(mock_class=MockClassx4)
+
+        parameters = [
+            [1.0, 2.0, 3.0, 4.0],
+            [5.0, 6.0, 7.0, 8.0],
+            [1.0, 2.0, 3.0, 4.0],
+            [1.0, 2.0, 3.0, 4.0],
+            [1.1, 2.1, 3.1, 4.1],
+        ]
+
+        samples = MockSamples(
+            model=model,
+            sample_list=Sample.from_lists(
+                model=model,
+                parameter_lists=parameters,
+                log_likelihood_list=[0.0, 0.0, 0.0, 0.0, 0.0],
+                log_prior_list=[0.0, 0.0, 0.0, 0.0, 0.0],
+                weight_list=[1.0, 1.0, 1.0, 1.0, 1.0],
+
+            ))
+
+        instance = samples.instance_from_sample_index(sample_index=0)
+
+        assert instance.mock_class.one == 1.0
+        assert instance.mock_class.two == 2.0
+        assert instance.mock_class.three == 3.0
+        assert instance.mock_class.four == 4.0
+
+        instance = samples.instance_from_sample_index(sample_index=1)
+
+        assert instance.mock_class.one == 5.0
+        assert instance.mock_class.two == 6.0
+        assert instance.mock_class.three == 7.0
+        assert instance.mock_class.four == 8.0
+
+
+class TestPDFSamples:
+    def test__from_csv_table(self, samples):
+        filename = "samples.csv"
+        samples.write_table(filename=filename)
+
+        samples = autofit.non_linear.samples.nest.NestSamples.from_table(filename=filename, model=samples.model)
+
+        assert samples.parameter_lists == [
+            [0.0, 1.0, 2.0, 3.0],
+            [0.0, 1.0, 2.0, 3.0],
+            [0.0, 1.0, 2.0, 3.0],
+            [21.0, 22.0, 23.0, 24.0],
+            [0.0, 1.0, 2.0, 3.0],
+        ]
+        assert samples.log_likelihood_list == [1.0, 2.0, 3.0, 10.0, 5.0]
+        assert samples.log_prior_list == [0.0, 0.0, 0.0, 0.0, 0.0]
+        assert samples.log_posterior_list == [1.0, 2.0, 3.0, 10.0, 5.0]
+        assert samples.weight_list == [1.0, 1.0, 1.0, 1.0, 1.0]
+
+    def test__converged__median_pdf_vector_and_instance(self):
+        parameters = [
+            [1.0, 2.0],
+            [1.0, 2.0],
+            [1.0, 2.0],
+            [1.0, 2.0],
+            [1.0, 2.0],
+            [1.0, 2.0],
+            [1.0, 2.0],
+            [1.0, 2.0],
+            [0.9, 1.9],
+            [1.1, 2.1],
+        ]
+
+        log_likelihood_list = 10 * [0.1]
+        weight_list = 10 * [0.1]
+
+        model = af.ModelMapper(mock_class=MockClassx2)
+        samples = MockSamples(
+            model=model,
+            sample_list=Sample.from_lists(
+                model=model,
+                parameter_lists=parameters,
+                log_likelihood_list=log_likelihood_list,
+                log_prior_list=10 * [0.0],
+                weight_list=weight_list,
+            )
+        )
+
+        assert samples.pdf_converged is True
+
+        median_pdf_vector = samples.median_pdf_vector
+
+        assert median_pdf_vector[0] == pytest.approx(1.0, 1.0e-4)
+        assert median_pdf_vector[1] == pytest.approx(2.0, 1.0e-4)
+
+        median_pdf_instance = samples.median_pdf_instance
+
+        assert median_pdf_instance.mock_class.one == pytest.approx(1.0, 1e-1)
+        assert median_pdf_instance.mock_class.two == pytest.approx(2.0, 1e-1)
+
+    def test__unconverged__median_pdf_vector(self):
+        parameters = [
+            [1.0, 2.0],
+            [1.0, 2.0],
+            [1.0, 2.0],
+            [1.0, 2.0],
+            [1.0, 2.0],
+            [1.0, 2.0],
+            [1.0, 2.0],
+            [1.0, 2.0],
+            [1.1, 2.1],
+            [0.9, 1.9],
+        ]
+
+        log_likelihood_list = 9 * [0.0] + [1.0]
+        weight_list = 9 * [0.0] + [1.0]
+
+        model = af.ModelMapper(mock_class=MockClassx2)
+        samples = MockSamples(
+            model=model,
+            sample_list=Sample.from_lists(
+                model=model,
+                parameter_lists=parameters,
+                log_likelihood_list=log_likelihood_list,
+                log_prior_list=10 * [0.0],
+                weight_list=weight_list,
+            ))
+
+        assert samples.pdf_converged is False
+
+        median_pdf_vector = samples.median_pdf_vector
+
+        assert median_pdf_vector[0] == pytest.approx(0.9, 1.0e-4)
+        assert median_pdf_vector[1] == pytest.approx(1.9, 1.0e-4)
+
+    def test__converged__vector_and_instance_at_upper_and_lower_sigma(self):
+        parameters = [
+            [0.1, 0.4],
+            [0.1, 0.4],
+            [0.1, 0.4],
+            [0.1, 0.4],
+            [0.1, 0.4],
+            [0.1, 0.4],
+            [0.1, 0.4],
+            [0.1, 0.4],
+            [0.0, 0.5],
+            [0.2, 0.3],
+        ]
+
+        log_likelihood_list = list(range(10))
+
+        weight_list = 10 * [0.1]
+
+        model = af.ModelMapper(mock_class=MockClassx2)
+        samples = MockSamples(
+            model=model,
+            sample_list=Sample.from_lists(
+                model=model,
+                parameter_lists=parameters,
+                log_likelihood_list=log_likelihood_list,
+                log_prior_list=10 * [0.0],
+                weight_list=weight_list,
+            ))
+
+        assert samples.pdf_converged is True
+
+        vector_at_sigma = samples.vector_at_sigma(sigma=3.0)
+
+        assert vector_at_sigma[0] == pytest.approx((0.00121, 0.19878), 1e-1)
+        assert vector_at_sigma[1] == pytest.approx((0.30121, 0.49878), 1e-1)
+
+        vector_at_sigma = samples.vector_at_upper_sigma(sigma=3.0)
+
+        assert vector_at_sigma[0] == pytest.approx(0.19757, 1e-1)
+        assert vector_at_sigma[1] == pytest.approx(0.49757, 1e-1)
+
+        vector_at_sigma = samples.vector_at_lower_sigma(sigma=3.0)
+
+        assert vector_at_sigma[0] == pytest.approx(0.00121, 1e-1)
+        assert vector_at_sigma[1] == pytest.approx(0.30121, 1e-1)
+
+        vector_at_sigma = samples.vector_at_sigma(sigma=1.0)
+
+        assert vector_at_sigma[0] == pytest.approx((0.1, 0.1), 1e-1)
+        assert vector_at_sigma[1] == pytest.approx((0.4, 0.4), 1e-1)
+
+        instance_at_sigma = samples.instance_at_sigma(sigma=1.0)
+
+        assert instance_at_sigma.mock_class.one == pytest.approx((0.1, 0.1), 1e-1)
+        assert instance_at_sigma.mock_class.two == pytest.approx((0.4, 0.4), 1e-1)
+
+        instance_at_sigma = samples.instance_at_upper_sigma(sigma=3.0)
+
+        assert instance_at_sigma.mock_class.one == pytest.approx(0.19757, 1e-1)
+        assert instance_at_sigma.mock_class.two == pytest.approx(0.49757, 1e-1)
+
+        instance_at_sigma = samples.instance_at_lower_sigma(sigma=3.0)
+
+        assert instance_at_sigma.mock_class.one == pytest.approx(0.00121, 1e-1)
+        assert instance_at_sigma.mock_class.two == pytest.approx(0.30121, 1e-1)
+
+    def test__unconverged_vector_at_lower_and_upper_sigma(self):
+        parameters = [
+            [1.0, 2.0],
+            [1.0, 2.0],
+            [1.0, 2.0],
+            [1.0, 2.0],
+            [1.0, 2.0],
+            [1.0, 2.0],
+            [1.0, 2.0],
+            [1.0, 2.0],
+            [1.1, 2.1],
+            [0.9, 1.9],
+        ]
+
+        log_likelihood_list = 9 * [0.0] + [1.0]
+        weight_list = 9 * [0.0] + [1.0]
+
+        model = af.ModelMapper(mock_class=MockClassx2)
+        samples = MockSamples(
+            model=model,
+            sample_list=Sample.from_lists(
+                model=model,
+                parameter_lists=parameters,
+                log_likelihood_list=log_likelihood_list,
+                log_prior_list=10 * [0.0],
+                weight_list=weight_list,
+            ))
+
+        assert samples.pdf_converged is False
+
+        vector_at_sigma = samples.vector_at_sigma(sigma=1.0)
+
+        assert vector_at_sigma[0] == pytest.approx(((0.9, 1.1)), 1e-2)
+        assert vector_at_sigma[1] == pytest.approx(((1.9, 2.1)), 1e-2)
+
+        vector_at_sigma = samples.vector_at_sigma(sigma=3.0)
+
+        assert vector_at_sigma[0] == pytest.approx(((0.9, 1.1)), 1e-2)
+        assert vector_at_sigma[1] == pytest.approx(((1.9, 2.1)), 1e-2)
+
+    def test__converged__errors_vector_and_instance_at_upper_and_lower_sigma(self):
+        parameters = [
+            [0.1, 0.4],
+            [0.1, 0.4],
+            [0.1, 0.4],
+            [0.1, 0.4],
+            [0.1, 0.4],
+            [0.1, 0.4],
+            [0.1, 0.4],
+            [0.1, 0.4],
+            [0.0, 0.5],
+            [0.2, 0.3],
+        ]
+
+        log_likelihood_list = list(range(10))
+
+        weight_list = 10 * [0.1]
+
+        model = af.ModelMapper(mock_class=MockClassx2)
+        samples = MockSamples(
+            model=model,
+            sample_list=Sample.from_lists(
+                model=model,
+                parameter_lists=parameters,
+                log_likelihood_list=log_likelihood_list,
+                log_prior_list=10 * [0.0],
+                weight_list=weight_list,
+            ))
+
+        assert samples.pdf_converged is True
+
+        errors = samples.error_magnitude_vector_at_sigma(sigma=3.0)
+
+        assert errors == pytest.approx([0.19514, 0.19514], 1e-1)
+
+        errors = samples.error_vector_at_upper_sigma(sigma=3.0)
+
+        assert errors == pytest.approx([0.09757, 0.09757], 1e-1)
+
+        errors = samples.error_vector_at_lower_sigma(sigma=3.0)
+
+        assert errors == pytest.approx([0.09757, 0.09757], 1e-1)
+
+        errors = samples.error_vector_at_sigma(sigma=3.0)
+        assert errors[0] == pytest.approx((0.09757, 0.09757), 1e-1)
+        assert errors[1] == pytest.approx((0.09757, 0.09757), 1e-1)
+
+        errors = samples.error_magnitude_vector_at_sigma(sigma=1.0)
+
+        assert errors == pytest.approx([0.0, 0.0], 1e-1)
+
+        errors_instance = samples.error_instance_at_sigma(sigma=1.0)
+
+        assert errors_instance.mock_class.one == pytest.approx(0.0, 1e-1)
+        assert errors_instance.mock_class.two == pytest.approx(0.0, 1e-1)
+
+        errors_instance = samples.error_instance_at_upper_sigma(sigma=3.0)
+
+        assert errors_instance.mock_class.one == pytest.approx(0.09757, 1e-1)
+        assert errors_instance.mock_class.two == pytest.approx(0.09757, 1e-1)
+
+        errors_instance = samples.error_instance_at_lower_sigma(sigma=3.0)
+
+        assert errors_instance.mock_class.one == pytest.approx(0.09757, 1e-1)
+        assert errors_instance.mock_class.two == pytest.approx(0.09757, 1e-1)
+
+    def test__unconverged_sample_size__uses_value_unless_fewer_samples(self):
+        model = af.ModelMapper(mock_class_1=MockClassx4)
+
+        log_likelihood_list = 4 * [0.0] + [1.0]
+        weight_list = 4 * [0.0] + [1.0]
+
+        samples = MockSamples(
+            model=model,
+            sample_list=Sample.from_lists(
+                model=model,
+                parameter_lists=5 * [[]],
+                log_likelihood_list=log_likelihood_list,
+                log_prior_list=[1.0, 1.0, 1.0, 1.0, 1.0],
+                weight_list=weight_list,
+
+            ),
+            unconverged_sample_size=2,
+        )
+
+        assert samples.pdf_converged is False
+        assert samples.unconverged_sample_size == 2
+
+        samples = MockSamples(
+            model=model,
+            sample_list=Sample.from_lists(
+                model=model,
+                parameter_lists=5 * [[]],
+                log_likelihood_list=log_likelihood_list,
+                log_prior_list=[1.0, 1.0, 1.0, 1.0, 1.0],
+                weight_list=weight_list,
+            ),
+            unconverged_sample_size=6,
+        )
+
+        assert samples.pdf_converged is False
+        assert samples.unconverged_sample_size == 5
+
+    def test__offset_vector_from_input_vector(self):
+        model = af.ModelMapper(mock_class_1=MockClassx4)
+
+        parameters = [
+            [1.1, 2.1, 3.1, 4.1],
+            [1.0, 2.0, 3.0, 4.0],
+            [1.0, 2.0, 3.0, 4.0],
+            [1.0, 2.0, 3.0, 4.0],
+            [1.0, 2.0, 3.0, 4.1],
+        ]
+
+        weight_list = [0.3, 0.2, 0.2, 0.2, 0.1]
+
+        log_likelihood_list = list(map(lambda weight: 10.0 * weight, weight_list))
+
+        samples = MockSamples(
+            model=model,
+            sample_list=Sample.from_lists(
+
+                model=model,
+                parameter_lists=parameters,
+                log_likelihood_list=log_likelihood_list,
+                log_prior_list=10 * [0.0],
+                weight_list=weight_list,
+            ))
+
+        offset_values = samples.offset_vector_from_input_vector(
+            input_vector=[1.0, 1.0, 2.0, 3.0]
+        )
+
+        assert offset_values == pytest.approx([0.0, 1.0, 1.0, 1.025], 1.0e-4)
+
+
+    def test__vector_drawn_randomly_from_pdf(self):
+
+        parameters = [
+            [0.0, 1.0, 2.0, 3.0],
+            [0.0, 1.0, 2.0, 3.0],
+            [0.0, 1.0, 2.0, 3.0],
+            [21.0, 22.0, 23.0, 24.0],
+            [0.0, 1.0, 2.0, 3.0],
+        ]
+
+        model = af.ModelMapper(mock_class_1=MockClassx4)
+
+        samples = MockSamples(
+            model=model,
+            sample_list=Sample.from_lists(
+                model=model,
+                parameter_lists=parameters,
+                log_likelihood_list=[1.0, 2.0, 3.0, 4.0, 5.0],
+                log_prior_list=5 * [0.0],
+                weight_list=[0.0, 0.0, 0.0, 1.0, 0.0],
+            ),
+        )
+
+        vector = samples.vector_drawn_randomly_from_pdf()
+
+        assert vector == [21.0, 22.0, 23.0, 24.0]
+
+        instance = samples.instance_drawn_randomly_from_pdf()
+
+        assert vector == [21.0, 22.0, 23.0, 24.0]
+
+        assert instance.mock_class_1.one == 21.0
+        assert instance.mock_class_1.two == 22.0
+        assert instance.mock_class_1.three == 23.0
+        assert instance.mock_class_1.four == 24.0
+
+    def test__covariance_matrix(self):
+
+        log_likelihood_list = list(range(3))
+
+        weight_list = 3 * [0.1]
+
+        parameters = [
+            [2.0, 2.0],
+            [1.0, 1.0],
+            [0.0, 0.0],
+        ]
+
+        model = af.ModelMapper(mock_class=MockClassx2)
+        samples = MockSamples(
+            model=model,
+            sample_list=Sample.from_lists(
+                model=model,
+                parameter_lists=parameters,
+                log_likelihood_list=log_likelihood_list,
+                log_prior_list=3 * [0.0],
+                weight_list=weight_list,
+            ))
+
+        assert samples.covariance_matrix() == pytest.approx(np.array([[1.0, 1.0], [1.0, 1.0]]), 1.0e-4)
+
+        parameters = [
+            [0.0, 2.0],
+            [1.0, 1.0],
+            [2.0, 0.0],
+        ]
+
+        model = af.ModelMapper(mock_class=MockClassx2)
+        samples = MockSamples(
+            model=model,
+            sample_list=Sample.from_lists(
+                model=model,
+                parameter_lists=parameters,
+                log_likelihood_list=log_likelihood_list,
+                log_prior_list=3 * [0.0],
+                weight_list=weight_list,
+            ))
+
+        assert samples.covariance_matrix() == pytest.approx(np.array([[1.0, -1.0], [-1.0, 1.0]]), 1.0e-4)
+
+        weight_list = [0.1, 0.2, 0.3]
+
+        model = af.ModelMapper(mock_class=MockClassx2)
+        samples = MockSamples(
+            model=model,
+            sample_list=Sample.from_lists(
+                model=model,
+                parameter_lists=parameters,
+                log_likelihood_list=log_likelihood_list,
+                log_prior_list=10 * [0.0],
+                weight_list=weight_list,
+            ))
+
+        assert samples.covariance_matrix() == pytest.approx(np.array([[0.90909, -0.90909], [-0.90909, 0.90909]]), 1.0e-4)
+
+class MockNestSamples(af.NestSamples):
+
+    def __init__(
+            self,
+            model,
+            sample_list=None,
+            total_samples=10,
+            log_evidence=0.0,
+            number_live_points=5,
+    ):
+
+        self.model = model
+
+        if sample_list is None:
+
+            sample_list = [
+                Sample(
+                    log_likelihood=log_likelihood,
+                    log_prior=0.0,
+                    weight=0.0
+                )
+                for log_likelihood
+                in self.log_likelihood_list
+            ]
+
+        super().__init__(
+            model=model,
+            sample_list=sample_list
+        )
+
+        self._total_samples = total_samples
+        self._log_evidence = log_evidence
+        self._number_live_points = number_live_points
+
+
+    @property
+    def total_samples(self):
+        return self._total_samples
+
+    @property
+    def log_evidence(self):
+        return self._log_evidence
+
+    @property
+    def number_live_points(self):
+        return self._number_live_points
+
+
+class TestNestSamples:
+
+    def test__samples_within_parameter_range(self, samples):
+        model = af.ModelMapper(mock_class_1=MockClassx4)
+
+        parameters = [
+            [0.0, 1.0, 2.0, 3.0],
+            [0.0, 1.0, 2.0, 3.0],
+            [0.0, 1.0, 2.0, 3.0],
+            [21.0, 22.0, 23.0, 24.0],
+            [0.0, 1.0, 2.0, 3.0],
+        ]
+
+        samples = MockNestSamples(
+            model=model,
+            sample_list=Sample.from_lists(
+                model=model,
+                parameter_lists=parameters,
+                log_likelihood_list=[1.0, 2.0, 3.0, 10.0, 5.0],
+                log_prior_list=[0.0, 0.0, 0.0, 0.0, 0.0],
+                weight_list=[1.0, 1.0, 1.0, 1.0, 1.0],
+            ),
+            total_samples=10,
+            log_evidence=0.0,
+            number_live_points=5,
+        )
+
+        samples_range = samples.samples_within_parameter_range(parameter_index=0, parameter_range=[-1.0, 100.0])
+
+        assert len(samples_range.parameter_lists) == 5
+        assert samples.parameter_lists[0] == samples_range.parameter_lists[0]
+
+        samples_range = samples.samples_within_parameter_range(parameter_index=0, parameter_range=[1.0, 100.0])
+
+        assert len(samples_range.parameter_lists) == 1
+        assert samples_range.parameter_lists[0] == [21.0, 22.0, 23.0, 24.0]
+
+        samples_range = samples.samples_within_parameter_range(parameter_index=2, parameter_range=[1.5, 2.5])
+
+        assert len(samples_range.parameter_lists) == 4
+        assert samples_range.parameter_lists[0] == [0.0, 1.0, 2.0, 3.0]
+        assert samples_range.parameter_lists[1] == [0.0, 1.0, 2.0, 3.0]
+        assert samples_range.parameter_lists[2] == [0.0, 1.0, 2.0, 3.0]
+        assert samples_range.parameter_lists[3] == [0.0, 1.0, 2.0, 3.0]
+
+    def test__acceptance_ratio_is_correct(self):
+        model = af.ModelMapper(mock_class_1=MockClassx4)
+
+        samples = MockNestSamples(
+            model=model,
+            sample_list=Sample.from_lists(
+                model=model,
+                parameter_lists=5 * [[]],
+                log_likelihood_list=[1.0, 2.0, 3.0, 4.0, 5.0],
+                log_prior_list=5 * [0.0],
+                weight_list=5 * [0.0],
+            ),
+            total_samples=10,
+            log_evidence=0.0,
+            number_live_points=5,
+        )
+
+        assert samples.acceptance_ratio == 0.5