--- conflicted
+++ resolved
@@ -1,392 +1,324 @@
-import pickle
-import sys
-from os import path
-
-import numpy as np
-import pytest
-
-import autofit as af
-from autofit.mock import mock
-
-pytestmark = pytest.mark.filterwarnings("ignore::FutureWarning")
-
-
-class MockDynestyResults:
-    def __init__(self, samples, logl, logwt, ncall, logz, nlive):
-        self.samples = samples
-        self.logl = logl
-        self.logwt = logwt
-        self.ncall = ncall
-        self.logz = logz
-        self.nlive = nlive
-
-
-class MockDynestySampler:
-    def __init__(self, results):
-        self.results = results
-
-
-class TestDynestyConfig:
-
-    def test__loads_from_config_file_if_not_input(self):
-        dynesty = af.DynestyStatic(
-            prior_passer=af.PriorPasser(sigma=2.0, use_errors=False, use_widths=False),
-            n_live_points=151,
-            facc=0.6,
-            evidence_tolerance=0.1,
-            bound="ellipse",
-            sample="manual",
-            update_interval=True,
-            bootstrap=1.0,
-            enlarge=2.0,
-            vol_dec=2.1,
-            vol_check=2.2,
-            walks=26,
-            slices=6,
-            fmove=0.8,
-            max_move=101,
-            maxiter=2,
-            maxcall=3,
-            logl_max=1.0,
-            n_effective=4,
-            iterations_per_update=501,
-            terminate_at_acceptance_ratio=False,
-            acceptance_ratio_threshold=0.5,
-            number_of_cores=2,
-        )
-
-        assert dynesty.prior_passer.sigma == 2.0
-        assert dynesty.prior_passer.use_errors == False
-        assert dynesty.prior_passer.use_widths == False
-        assert dynesty.iterations_per_update == 501
-        assert dynesty.n_live_points == 151
-        assert dynesty.facc == 0.6
-        assert dynesty.evidence_tolerance == 0.1
-        assert dynesty.bound == "ellipse"
-        assert dynesty.sample == "manual"
-        assert dynesty.update_interval == True
-        assert dynesty.bootstrap == 1.0
-        assert dynesty.enlarge == 2.0
-        assert dynesty.vol_dec == 2.1
-        assert dynesty.vol_check == 2.2
-        assert dynesty.walks == 26
-        assert dynesty.slices == 6
-        assert dynesty.fmove == 0.8
-        assert dynesty.max_move == 101
-        assert dynesty.maxiter == 2
-        assert dynesty.maxcall == 3
-        assert dynesty.logl_max == 1.0
-        assert dynesty.n_effective == 4
-        assert dynesty.terminate_at_acceptance_ratio == False
-        assert dynesty.acceptance_ratio_threshold == 0.5
-        assert dynesty.number_of_cores == 2
-
-        dynesty = af.DynestyStatic()
-
-        assert dynesty.prior_passer.sigma == 3.0
-        assert dynesty.prior_passer.use_errors == True
-        assert dynesty.prior_passer.use_widths == True
-        assert dynesty.iterations_per_update == 500
-        assert dynesty.n_live_points == 150
-        assert dynesty.evidence_tolerance == 0.159
-        assert dynesty.bound == "multi"
-        assert dynesty.sample == "auto"
-        assert dynesty.update_interval == None
-        assert dynesty.bootstrap == 0.0
-        assert dynesty.enlarge == 1.0
-        assert dynesty.vol_dec == 0.5
-        assert dynesty.vol_check == 2.0
-        assert dynesty.walks == 5
-        assert dynesty.facc == 0.5
-        assert dynesty.slices == 5
-        assert dynesty.fmove == 0.9
-        assert dynesty.max_move == 100
-        assert dynesty.maxiter == sys.maxsize
-        assert dynesty.maxcall == sys.maxsize
-        assert dynesty.logl_max == np.inf
-        assert dynesty.n_effective == np.inf
-        assert dynesty.terminate_at_acceptance_ratio == True
-        assert dynesty.acceptance_ratio_threshold == 2.0
-        assert dynesty.number_of_cores == 1
-
-        dynesty = af.DynestyDynamic(
-            prior_passer=af.PriorPasser(sigma=2.0, use_errors=False, use_widths=False),
-            n_live_points=0,
-            iterations_per_update=501,
-            facc=0.6,
-            evidence_tolerance=0.2,
-            bound="ellipse",
-            sample="manual",
-            update_interval=True,
-            bootstrap=1.0,
-            enlarge=2.0,
-            vol_dec=2.1,
-            vol_check=2.2,
-            walks=26,
-            slices=6,
-            fmove=0.8,
-            max_move=101,
-            maxiter=2,
-            maxcall=3,
-            logl_max=1.0,
-            n_effective=4,
-            terminate_at_acceptance_ratio=False,
-            acceptance_ratio_threshold=0.5,
-            number_of_cores=3,
-        )
-
-        assert dynesty.prior_passer.sigma == 2.0
-        assert dynesty.prior_passer.use_errors == False
-        assert dynesty.prior_passer.use_widths == False
-        assert dynesty.n_live_points == 500
-        assert dynesty.iterations_per_update == 501
-        assert dynesty.facc == 0.6
-        assert dynesty.evidence_tolerance == 0.2
-        assert dynesty.bound == "ellipse"
-        assert dynesty.sample == "manual"
-        assert dynesty.update_interval == True
-        assert dynesty.bootstrap == 1.0
-        assert dynesty.enlarge == 2.0
-        assert dynesty.vol_dec == 2.1
-        assert dynesty.vol_check == 2.2
-        assert dynesty.walks == 26
-        assert dynesty.slices == 6
-        assert dynesty.fmove == 0.8
-        assert dynesty.max_move == 101
-        assert dynesty.maxiter == 2
-        assert dynesty.maxcall == 3
-        assert dynesty.logl_max == 1.0
-        assert dynesty.n_effective == 4
-        assert dynesty.terminate_at_acceptance_ratio == False
-        assert dynesty.acceptance_ratio_threshold == 0.5
-        assert dynesty.number_of_cores == 3
-
-        dynesty = af.DynestyDynamic()
-
-        assert dynesty.prior_passer.sigma == 3.0
-        assert dynesty.prior_passer.use_errors == True
-        assert dynesty.prior_passer.use_widths == True
-        assert dynesty.n_live_points == 5
-        assert dynesty.iterations_per_update == 501
-        assert dynesty.facc == 0.6
-        assert dynesty.bound == "balls"
-        assert dynesty.sample == "rwalk"
-        assert dynesty.update_interval == 2.0
-        assert dynesty.bootstrap == 1.0
-        assert dynesty.enlarge == 2.0
-        assert dynesty.vol_dec == 0.4
-        assert dynesty.vol_check == 3.0
-        assert dynesty.walks == 26
-        assert dynesty.slices == 6
-        assert dynesty.fmove == 0.8
-        assert dynesty.max_move == 101
-        assert dynesty.maxiter == sys.maxsize
-        assert dynesty.maxcall == sys.maxsize
-        assert dynesty.logl_max == np.inf
-        assert dynesty.n_effective == np.inf
-        assert dynesty.terminate_at_acceptance_ratio == True
-        assert dynesty.acceptance_ratio_threshold == 2.0
-        assert dynesty.number_of_cores == 4
-
-    def test__tag(self):
-        dynesty = af.DynestyStatic(
-            n_live_points=40, bound="none", sample="auto", enlarge=1.0
-        )
-
-        assert (
-                dynesty.tag
-                == "dynesty_static[nlive_40__bound_none__enlarge_1.0__sample_auto]"
-        )
-
-        dynesty = af.DynestyStatic(
-            n_live_points=41,
-            bound="multi",
-            sample="unif",
-            enlarge=1.0,
-            vol_dec=2.0,
-            vol_check=3.0,
-        )
-
-        assert (
-                dynesty.tag
-                == "dynesty_static[nlive_41__bound_multi_vol_dec_2.0_vol_check_3.0__enlarge_1.0__sample_unif]"
-        )
-
-        dynesty = af.DynestyStatic(
-            n_live_points=43,
-            bound="single",
-            sample="rwalk",
-            enlarge=1.0,
-            walks=1,
-            facc=0.5,
-        )
-
-        assert (
-                dynesty.tag
-                == "dynesty_static[nlive_43__bound_single__enlarge_1.0__sample_rwalk_walks_1_facc_0.5]"
-        )
-
-        dynesty = af.DynestyStatic(
-            n_live_points=44,
-            bound="balls",
-            sample="hslice",
-            enlarge=1.0,
-            slices=1,
-            max_move=2,
-        )
-
-        assert (
-                dynesty.tag
-                == "dynesty_static[nlive_44__bound_balls__enlarge_1.0__sample_hslice_slices_1_max_move_2]"
-        )
-
-        dynesty = af.DynestyStatic(
-            n_live_points=44, bound="balls", sample="slice", enlarge=1.0, slices=1
-        )
-
-        assert (
-                dynesty.tag
-                == "dynesty_static[nlive_44__bound_balls__enlarge_1.0__sample_slice_slices_1]"
-        )
-
-        dynesty = af.DynestyStatic(
-            n_live_points=44, bound="balls", sample="rslice", enlarge=1.0, slices=1
-        )
-
-        assert (
-                dynesty.tag
-                == "dynesty_static[nlive_44__bound_balls__enlarge_1.0__sample_rslice_slices_1]"
-        )
-
-        dynesty = af.DynestyDynamic(
-            bound="multi", sample="unif", enlarge=1.0, vol_dec=2.0, vol_check=3.0
-        )
-
-        assert (
-                dynesty.tag
-                == "dynesty_dynamic[nlive_5__bound_multi_vol_dec_2.0_vol_check_3.0__enlarge_1.0__sample_unif]"
-        )
-
-        dynesty = af.DynestyDynamic(
-            bound="balls", sample="rslice", enlarge=1.0, slices=1
-        )
-
-        assert (
-                dynesty.tag
-                == "dynesty_dynamic[nlive_5__bound_balls__enlarge_1.0__sample_rslice_slices_1]"
-        )
-
-    def test__samples_from_model(self):
-        # Setup pickle of mock Dynesty sampler that the samples_from_model function uses.
-
-        results = MockDynestyResults(
-            samples=np.array(
-                [[1.0, 2.0, 3.0, 5.0], [1.0, 2.0, 3.0, 4.0], [1.0, 2.0, 3.0, 4.0]]
-            ),
-            logl=[1.0, 2.0, 3.0],
-            logwt=[np.log(1.0), np.log(2.0), np.log(3.0)],
-            ncall=[5.0, 5.0],
-            logz=[-2.0, -1.0, 0.0],
-            nlive=3,
-        )
-
-        sampler = MockDynestySampler(results=results)
-
-        paths = af.Paths(path_prefix=path.join("non_linear", "dynesty"))
-
-        dynesty = af.DynestyStatic(paths=paths)
-
-        with open(path.join(dynesty.paths.samples_path, "dynesty.pickle"), "wb") as f:
-            pickle.dump(sampler, f)
-
-        model = af.ModelMapper(mock_class=mock.MockClassx4)
-        model.mock_class.two = af.LogUniformPrior(lower_limit=1e-8, upper_limit=10.0)
-
-        samples = dynesty.samples_via_sampler_from_model(model=model)
-
-        assert isinstance(samples.parameters, list)
-        assert isinstance(samples.parameters[0], list)
-        assert isinstance(samples.log_likelihoods, list)
-        assert isinstance(samples.log_priors, list)
-        assert isinstance(samples.log_posteriors, list)
-        assert isinstance(samples.weights, list)
-
-        assert samples.parameters == [
-            [1.0, 2.0, 3.0, 5.0],
-            [1.0, 2.0, 3.0, 4.0],
-            [1.0, 2.0, 3.0, 4.0],
-        ]
-        assert samples.log_likelihoods == [1.0, 2.0, 3.0]
-        assert samples.log_priors == [0.2, 0.25, 0.25]
-        assert samples.weights == pytest.approx([1.0, 2.0, 3.0], 1.0e-4)
-        assert samples.total_samples == 10
-        assert samples.log_evidence == 0.0
-<<<<<<< HEAD
-        assert samples.number_live_points == 3
-
-=======
-        assert samples.number_live_points == 3
-
-
-class TestCopyWithNameExtension:
-    @staticmethod
-    def assert_non_linear_attributes_equal(copy):
-        assert copy.paths.name == path.join("name", "one")
-
-    def test_dynesty(self):
-        search = af.DynestyStatic(af.Paths("name"))
-
-        copy = search.copy_with_name_extension("one")
-        self.assert_non_linear_attributes_equal(copy)
-        assert isinstance(copy, af.DynestyStatic)
-        assert copy.prior_passer is search.prior_passer
-        assert (
-                copy.terminate_at_acceptance_ratio is search.terminate_at_acceptance_ratio
-        )
-        assert copy.acceptance_ratio_threshold is search.acceptance_ratio_threshold
-
-        assert copy.iterations_per_update is search.iterations_per_update
-        assert copy.evidence_tolerance == search.evidence_tolerance
-        assert copy.n_live_points == search.n_live_points
-        assert copy.bound == search.bound
-        assert copy.sample == search.sample
-        assert copy.update_interval == search.update_interval
-        assert copy.bootstrap == search.bootstrap
-        assert copy.enlarge == search.enlarge
-        assert copy.vol_dec == search.vol_dec
-        assert copy.vol_check == search.vol_check
-        assert copy.walks == search.walks
-        assert copy.facc == search.facc
-        assert copy.slices == search.slices
-        assert copy.fmove == search.fmove
-        assert copy.max_move == search.max_move
-        assert copy.number_of_cores == search.number_of_cores
-
-        search = af.DynestyDynamic(af.Paths("name"))
-
-        copy = search.copy_with_name_extension("one")
-        self.assert_non_linear_attributes_equal(copy)
-        assert isinstance(copy, af.DynestyDynamic)
-        assert copy.prior_passer is search.prior_passer
-        assert (
-                copy.terminate_at_acceptance_ratio is search.terminate_at_acceptance_ratio
-        )
-        assert copy.acceptance_ratio_threshold is search.acceptance_ratio_threshold
-
-        assert copy.evidence_tolerance == search.evidence_tolerance
-        assert copy.iterations_per_update is search.iterations_per_update
-        assert copy.bound == search.bound
-        assert copy.sample == search.sample
-        assert copy.update_interval == search.update_interval
-        assert copy.bootstrap == search.bootstrap
-        assert copy.enlarge == search.enlarge
-        assert copy.vol_dec == search.vol_dec
-        assert copy.vol_check == search.vol_check
-        assert copy.walks == search.walks
-        assert copy.facc == search.facc
-        assert copy.slices == search.slices
-        assert copy.fmove == search.fmove
-        assert copy.max_move == search.max_move
-        assert copy.number_of_cores == search.number_of_cores
-
->>>>>>> d13d1142
+import pickle
+import sys
+from os import path
+
+import numpy as np
+import pytest
+
+import autofit as af
+from autofit.mock import mock
+
+pytestmark = pytest.mark.filterwarnings("ignore::FutureWarning")
+
+
+class MockDynestyResults:
+    def __init__(self, samples, logl, logwt, ncall, logz, nlive):
+        self.samples = samples
+        self.logl = logl
+        self.logwt = logwt
+        self.ncall = ncall
+        self.logz = logz
+        self.nlive = nlive
+
+
+class MockDynestySampler:
+    def __init__(self, results):
+        self.results = results
+
+
+class TestDynestyConfig:
+
+    def test__loads_from_config_file_if_not_input(self):
+        dynesty = af.DynestyStatic(
+            prior_passer=af.PriorPasser(sigma=2.0, use_errors=False, use_widths=False),
+            n_live_points=151,
+            facc=0.6,
+            evidence_tolerance=0.1,
+            bound="ellipse",
+            sample="manual",
+            update_interval=True,
+            bootstrap=1.0,
+            enlarge=2.0,
+            vol_dec=2.1,
+            vol_check=2.2,
+            walks=26,
+            slices=6,
+            fmove=0.8,
+            max_move=101,
+            maxiter=2,
+            maxcall=3,
+            logl_max=1.0,
+            n_effective=4,
+            iterations_per_update=501,
+            terminate_at_acceptance_ratio=False,
+            acceptance_ratio_threshold=0.5,
+            number_of_cores=2,
+        )
+
+        assert dynesty.prior_passer.sigma == 2.0
+        assert dynesty.prior_passer.use_errors == False
+        assert dynesty.prior_passer.use_widths == False
+        assert dynesty.iterations_per_update == 501
+        assert dynesty.n_live_points == 151
+        assert dynesty.facc == 0.6
+        assert dynesty.evidence_tolerance == 0.1
+        assert dynesty.bound == "ellipse"
+        assert dynesty.sample == "manual"
+        assert dynesty.update_interval == True
+        assert dynesty.bootstrap == 1.0
+        assert dynesty.enlarge == 2.0
+        assert dynesty.vol_dec == 2.1
+        assert dynesty.vol_check == 2.2
+        assert dynesty.walks == 26
+        assert dynesty.slices == 6
+        assert dynesty.fmove == 0.8
+        assert dynesty.max_move == 101
+        assert dynesty.maxiter == 2
+        assert dynesty.maxcall == 3
+        assert dynesty.logl_max == 1.0
+        assert dynesty.n_effective == 4
+        assert dynesty.terminate_at_acceptance_ratio == False
+        assert dynesty.acceptance_ratio_threshold == 0.5
+        assert dynesty.number_of_cores == 2
+
+        dynesty = af.DynestyStatic()
+
+        assert dynesty.prior_passer.sigma == 3.0
+        assert dynesty.prior_passer.use_errors == True
+        assert dynesty.prior_passer.use_widths == True
+        assert dynesty.iterations_per_update == 500
+        assert dynesty.n_live_points == 150
+        assert dynesty.evidence_tolerance == 0.159
+        assert dynesty.bound == "multi"
+        assert dynesty.sample == "auto"
+        assert dynesty.update_interval == None
+        assert dynesty.bootstrap == 0.0
+        assert dynesty.enlarge == 1.0
+        assert dynesty.vol_dec == 0.5
+        assert dynesty.vol_check == 2.0
+        assert dynesty.walks == 5
+        assert dynesty.facc == 0.5
+        assert dynesty.slices == 5
+        assert dynesty.fmove == 0.9
+        assert dynesty.max_move == 100
+        assert dynesty.maxiter == sys.maxsize
+        assert dynesty.maxcall == sys.maxsize
+        assert dynesty.logl_max == np.inf
+        assert dynesty.n_effective == np.inf
+        assert dynesty.terminate_at_acceptance_ratio == True
+        assert dynesty.acceptance_ratio_threshold == 2.0
+        assert dynesty.number_of_cores == 1
+
+        dynesty = af.DynestyDynamic(
+            prior_passer=af.PriorPasser(sigma=2.0, use_errors=False, use_widths=False),
+            n_live_points=0,
+            iterations_per_update=501,
+            facc=0.6,
+            evidence_tolerance=0.2,
+            bound="ellipse",
+            sample="manual",
+            update_interval=True,
+            bootstrap=1.0,
+            enlarge=2.0,
+            vol_dec=2.1,
+            vol_check=2.2,
+            walks=26,
+            slices=6,
+            fmove=0.8,
+            max_move=101,
+            maxiter=2,
+            maxcall=3,
+            logl_max=1.0,
+            n_effective=4,
+            terminate_at_acceptance_ratio=False,
+            acceptance_ratio_threshold=0.5,
+            number_of_cores=3,
+        )
+
+        assert dynesty.prior_passer.sigma == 2.0
+        assert dynesty.prior_passer.use_errors == False
+        assert dynesty.prior_passer.use_widths == False
+        assert dynesty.n_live_points == 500
+        assert dynesty.iterations_per_update == 501
+        assert dynesty.facc == 0.6
+        assert dynesty.evidence_tolerance == 0.2
+        assert dynesty.bound == "ellipse"
+        assert dynesty.sample == "manual"
+        assert dynesty.update_interval == True
+        assert dynesty.bootstrap == 1.0
+        assert dynesty.enlarge == 2.0
+        assert dynesty.vol_dec == 2.1
+        assert dynesty.vol_check == 2.2
+        assert dynesty.walks == 26
+        assert dynesty.slices == 6
+        assert dynesty.fmove == 0.8
+        assert dynesty.max_move == 101
+        assert dynesty.maxiter == 2
+        assert dynesty.maxcall == 3
+        assert dynesty.logl_max == 1.0
+        assert dynesty.n_effective == 4
+        assert dynesty.terminate_at_acceptance_ratio == False
+        assert dynesty.acceptance_ratio_threshold == 0.5
+        assert dynesty.number_of_cores == 3
+
+        dynesty = af.DynestyDynamic()
+
+        assert dynesty.prior_passer.sigma == 3.0
+        assert dynesty.prior_passer.use_errors == True
+        assert dynesty.prior_passer.use_widths == True
+        assert dynesty.n_live_points == 5
+        assert dynesty.iterations_per_update == 501
+        assert dynesty.facc == 0.6
+        assert dynesty.bound == "balls"
+        assert dynesty.sample == "rwalk"
+        assert dynesty.update_interval == 2.0
+        assert dynesty.bootstrap == 1.0
+        assert dynesty.enlarge == 2.0
+        assert dynesty.vol_dec == 0.4
+        assert dynesty.vol_check == 3.0
+        assert dynesty.walks == 26
+        assert dynesty.slices == 6
+        assert dynesty.fmove == 0.8
+        assert dynesty.max_move == 101
+        assert dynesty.maxiter == sys.maxsize
+        assert dynesty.maxcall == sys.maxsize
+        assert dynesty.logl_max == np.inf
+        assert dynesty.n_effective == np.inf
+        assert dynesty.terminate_at_acceptance_ratio == True
+        assert dynesty.acceptance_ratio_threshold == 2.0
+        assert dynesty.number_of_cores == 4
+
+    def test__tag(self):
+        dynesty = af.DynestyStatic(
+            n_live_points=40, bound="none", sample="auto", enlarge=1.0
+        )
+
+        assert (
+                dynesty.tag
+                == "dynesty_static[nlive_40__bound_none__enlarge_1.0__sample_auto]"
+        )
+
+        dynesty = af.DynestyStatic(
+            n_live_points=41,
+            bound="multi",
+            sample="unif",
+            enlarge=1.0,
+            vol_dec=2.0,
+            vol_check=3.0,
+        )
+
+        assert (
+                dynesty.tag
+                == "dynesty_static[nlive_41__bound_multi_vol_dec_2.0_vol_check_3.0__enlarge_1.0__sample_unif]"
+        )
+
+        dynesty = af.DynestyStatic(
+            n_live_points=43,
+            bound="single",
+            sample="rwalk",
+            enlarge=1.0,
+            walks=1,
+            facc=0.5,
+        )
+
+        assert (
+                dynesty.tag
+                == "dynesty_static[nlive_43__bound_single__enlarge_1.0__sample_rwalk_walks_1_facc_0.5]"
+        )
+
+        dynesty = af.DynestyStatic(
+            n_live_points=44,
+            bound="balls",
+            sample="hslice",
+            enlarge=1.0,
+            slices=1,
+            max_move=2,
+        )
+
+        assert (
+                dynesty.tag
+                == "dynesty_static[nlive_44__bound_balls__enlarge_1.0__sample_hslice_slices_1_max_move_2]"
+        )
+
+        dynesty = af.DynestyStatic(
+            n_live_points=44, bound="balls", sample="slice", enlarge=1.0, slices=1
+        )
+
+        assert (
+                dynesty.tag
+                == "dynesty_static[nlive_44__bound_balls__enlarge_1.0__sample_slice_slices_1]"
+        )
+
+        dynesty = af.DynestyStatic(
+            n_live_points=44, bound="balls", sample="rslice", enlarge=1.0, slices=1
+        )
+
+        assert (
+                dynesty.tag
+                == "dynesty_static[nlive_44__bound_balls__enlarge_1.0__sample_rslice_slices_1]"
+        )
+
+        dynesty = af.DynestyDynamic(
+            bound="multi", sample="unif", enlarge=1.0, vol_dec=2.0, vol_check=3.0
+        )
+
+        assert (
+                dynesty.tag
+                == "dynesty_dynamic[nlive_5__bound_multi_vol_dec_2.0_vol_check_3.0__enlarge_1.0__sample_unif]"
+        )
+
+        dynesty = af.DynestyDynamic(
+            bound="balls", sample="rslice", enlarge=1.0, slices=1
+        )
+
+        assert (
+                dynesty.tag
+                == "dynesty_dynamic[nlive_5__bound_balls__enlarge_1.0__sample_rslice_slices_1]"
+        )
+
+    def test__samples_from_model(self):
+        # Setup pickle of mock Dynesty sampler that the samples_from_model function uses.
+
+        results = MockDynestyResults(
+            samples=np.array(
+                [[1.0, 2.0, 3.0, 5.0], [1.0, 2.0, 3.0, 4.0], [1.0, 2.0, 3.0, 4.0]]
+            ),
+            logl=[1.0, 2.0, 3.0],
+            logwt=[np.log(1.0), np.log(2.0), np.log(3.0)],
+            ncall=[5.0, 5.0],
+            logz=[-2.0, -1.0, 0.0],
+            nlive=3,
+        )
+
+        sampler = MockDynestySampler(results=results)
+
+        paths = af.Paths(path_prefix=path.join("non_linear", "dynesty"))
+
+        dynesty = af.DynestyStatic(paths=paths)
+
+        with open(path.join(dynesty.paths.samples_path, "dynesty.pickle"), "wb") as f:
+            pickle.dump(sampler, f)
+
+        model = af.ModelMapper(mock_class=mock.MockClassx4)
+        model.mock_class.two = af.LogUniformPrior(lower_limit=1e-8, upper_limit=10.0)
+
+        samples = dynesty.samples_via_sampler_from_model(model=model)
+
+        assert isinstance(samples.parameters, list)
+        assert isinstance(samples.parameters[0], list)
+        assert isinstance(samples.log_likelihoods, list)
+        assert isinstance(samples.log_priors, list)
+        assert isinstance(samples.log_posteriors, list)
+        assert isinstance(samples.weights, list)
+
+        assert samples.parameters == [
+            [1.0, 2.0, 3.0, 5.0],
+            [1.0, 2.0, 3.0, 4.0],
+            [1.0, 2.0, 3.0, 4.0],
+        ]
+        assert samples.log_likelihoods == [1.0, 2.0, 3.0]
+        assert samples.log_priors == [0.2, 0.25, 0.25]
+        assert samples.weights == pytest.approx([1.0, 2.0, 3.0], 1.0e-4)
+        assert samples.total_samples == 10
+        assert samples.log_evidence == 0.0
+        assert samples.number_live_points == 3