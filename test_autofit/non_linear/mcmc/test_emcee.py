from os import path

import pytest

import autofit as af
from autofit.mock import mock

pytestmark = pytest.mark.filterwarnings("ignore::FutureWarning")


class TestEmceeConfig:

    def test__loads_from_config_file_correct(self):
        emcee = af.Emcee(
            prior_passer=af.PriorPasser(sigma=2.0, use_errors=False, use_widths=False),
            nwalkers=51,
            nsteps=2001,
            initializer=af.InitializerBall(lower_limit=0.2, upper_limit=0.8),
            auto_correlation_check_for_convergence=False,
            auto_correlation_check_size=101,
            auto_correlation_required_length=51,
            auto_correlation_change_threshold=0.02,
            number_of_cores=2,
        )

        assert emcee.prior_passer.sigma == 2.0
        assert emcee.prior_passer.use_errors == False
        assert emcee.prior_passer.use_widths == False
        assert emcee.nwalkers == 51
        assert emcee.nsteps == 2001
        assert isinstance(emcee.initializer, af.InitializerBall)
        assert emcee.initializer.lower_limit == 0.2
        assert emcee.initializer.upper_limit == 0.8
        assert emcee.auto_correlation_check_for_convergence == False
        assert emcee.auto_correlation_check_size == 101
        assert emcee.auto_correlation_required_length == 51
        assert emcee.auto_correlation_change_threshold == 0.02
        assert emcee.number_of_cores == 2

        emcee = af.Emcee()

        assert emcee.prior_passer.sigma == 3.0
        assert emcee.prior_passer.use_errors == True
        assert emcee.prior_passer.use_widths == True
        assert emcee.nwalkers == 50
        assert emcee.nsteps == 2000
        assert isinstance(emcee.initializer, af.InitializerPrior)
        assert emcee.auto_correlation_check_for_convergence == True
        assert emcee.auto_correlation_check_size == 100
        assert emcee.auto_correlation_required_length == 50
        assert emcee.auto_correlation_change_threshold == 0.01
        assert emcee.number_of_cores == 1

    def test__tag(self):
        emcee = af.Emcee(nwalkers=11)

        assert emcee.tag == "emcee[nwalkers_11]"

    def test__samples_from_model(self):
        emcee = af.Emcee(paths=af.Paths(path_prefix=path.join("non_linear", "emcee")))

        model = af.ModelMapper(mock_class=mock.MockClassx4)
        model.mock_class.two = af.LogUniformPrior(lower_limit=1e-8, upper_limit=10.0)

        samples = emcee.samples_via_sampler_from_model(model=model)

        assert isinstance(samples.parameters, list)
        assert isinstance(samples.parameters[0], list)
        assert isinstance(samples.log_likelihoods, list)
        assert isinstance(samples.log_priors, list)
        assert isinstance(samples.log_posteriors, list)
        assert isinstance(samples.weights, list)

        assert samples.parameters[0] == pytest.approx(
            [0.173670, 0.162607, 3095.28, 0.62104], 1.0e-4
        )
        assert samples.log_likelihoods[0] == pytest.approx(-17257775239.32677, 1.0e-4)
        assert samples.log_priors[0] == pytest.approx(1.6102016075510708, 1.0e-4)
        assert samples.weights[0] == pytest.approx(1.0, 1.0e-4)
        assert samples.total_steps == 1000
        assert samples.total_walkers == 10
        assert samples.auto_correlation_times[0] == pytest.approx(31.98507, 1.0e-4)


class TestEmceeOutput:
    def test__median_pdf_parameters(self):
        emcee = af.Emcee(paths=af.Paths(path_prefix=path.join("non_linear", "emcee")))

        model = af.ModelMapper(mock_class=mock.MockClassx4)
        model.mock_class.two = af.LogUniformPrior(lower_limit=1e-8, upper_limit=10.0)

        samples = emcee.samples_via_sampler_from_model(model=model)

        assert samples.median_pdf_vector == pytest.approx(
            [0.008422, -0.026413, 9.9579656, 0.494618], 1.0e-3
        )

    def test__vector_at_sigma__uses_output_files(self):
        emcee = af.Emcee(paths=af.Paths(path_prefix=path.join("non_linear", "emcee")))

        model = af.ModelMapper(mock_class=mock.MockClassx4)
        model.mock_class.two = af.LogUniformPrior(lower_limit=1e-8, upper_limit=10.0)

        samples = emcee.samples_via_sampler_from_model(model=model)

        parameters = samples.vector_at_sigma(sigma=3.0)

        assert parameters[0][0:2] == pytest.approx((-0.003197, 0.019923), 1e-2)

        parameters = samples.vector_at_sigma(sigma=1.0)

        assert parameters[0][0:2] == pytest.approx((0.0042278, 0.01087681), 1e-2)

    def test__autocorrelation_times(self):
        emcee = af.Emcee(paths=af.Paths(path_prefix=path.join("non_linear", "emcee")))

        model = af.ModelMapper(mock_class=mock.MockClassx4)
        model.mock_class.two = af.LogUniformPrior(lower_limit=1e-8, upper_limit=10.0)

        samples = emcee.samples_via_sampler_from_model(model=model)

        assert samples.previous_auto_correlation_times == pytest.approx(
            [31.1079, 36.0910, 72.44768, 65.86194], 1.0e-4
        )
        assert samples.auto_correlation_times == pytest.approx(
            [31.98507, 36.51001, 73.47629, 67.67495], 1.0e-4
        )
<<<<<<< HEAD


=======


class TestCopyWithNameExtension:
    @staticmethod
    def assert_non_linear_attributes_equal(copy):
        assert copy.paths.name == path.join("name", "one")

    def test_emcee(self):
        search = af.Emcee(af.Paths("name"))

        copy = search.copy_with_name_extension("one")
        self.assert_non_linear_attributes_equal(copy)
        assert isinstance(copy, af.Emcee)
        assert copy.prior_passer is search.prior_passer
        assert copy.nwalkers is search.nwalkers
        assert copy.nsteps is search.nsteps
        assert copy.initializer is search.initializer
        assert (
                copy.auto_correlation_check_for_convergence
                is search.auto_correlation_check_for_convergence
        )
        assert copy.auto_correlation_check_size is search.auto_correlation_check_size
        assert (
                copy.auto_correlation_required_length
                is search.auto_correlation_required_length
        )
        assert (
                copy.auto_correlation_change_threshold
                is search.auto_correlation_change_threshold
        )
        assert copy.number_of_cores is search.number_of_cores

>>>>>>> d13d1142
<|MERGE_RESOLUTION|>--- conflicted
+++ resolved
@@ -1,164 +1,129 @@
-from os import path
-
-import pytest
-
-import autofit as af
-from autofit.mock import mock
-
-pytestmark = pytest.mark.filterwarnings("ignore::FutureWarning")
-
-
-class TestEmceeConfig:
-
-    def test__loads_from_config_file_correct(self):
-        emcee = af.Emcee(
-            prior_passer=af.PriorPasser(sigma=2.0, use_errors=False, use_widths=False),
-            nwalkers=51,
-            nsteps=2001,
-            initializer=af.InitializerBall(lower_limit=0.2, upper_limit=0.8),
-            auto_correlation_check_for_convergence=False,
-            auto_correlation_check_size=101,
-            auto_correlation_required_length=51,
-            auto_correlation_change_threshold=0.02,
-            number_of_cores=2,
-        )
-
-        assert emcee.prior_passer.sigma == 2.0
-        assert emcee.prior_passer.use_errors == False
-        assert emcee.prior_passer.use_widths == False
-        assert emcee.nwalkers == 51
-        assert emcee.nsteps == 2001
-        assert isinstance(emcee.initializer, af.InitializerBall)
-        assert emcee.initializer.lower_limit == 0.2
-        assert emcee.initializer.upper_limit == 0.8
-        assert emcee.auto_correlation_check_for_convergence == False
-        assert emcee.auto_correlation_check_size == 101
-        assert emcee.auto_correlation_required_length == 51
-        assert emcee.auto_correlation_change_threshold == 0.02
-        assert emcee.number_of_cores == 2
-
-        emcee = af.Emcee()
-
-        assert emcee.prior_passer.sigma == 3.0
-        assert emcee.prior_passer.use_errors == True
-        assert emcee.prior_passer.use_widths == True
-        assert emcee.nwalkers == 50
-        assert emcee.nsteps == 2000
-        assert isinstance(emcee.initializer, af.InitializerPrior)
-        assert emcee.auto_correlation_check_for_convergence == True
-        assert emcee.auto_correlation_check_size == 100
-        assert emcee.auto_correlation_required_length == 50
-        assert emcee.auto_correlation_change_threshold == 0.01
-        assert emcee.number_of_cores == 1
-
-    def test__tag(self):
-        emcee = af.Emcee(nwalkers=11)
-
-        assert emcee.tag == "emcee[nwalkers_11]"
-
-    def test__samples_from_model(self):
-        emcee = af.Emcee(paths=af.Paths(path_prefix=path.join("non_linear", "emcee")))
-
-        model = af.ModelMapper(mock_class=mock.MockClassx4)
-        model.mock_class.two = af.LogUniformPrior(lower_limit=1e-8, upper_limit=10.0)
-
-        samples = emcee.samples_via_sampler_from_model(model=model)
-
-        assert isinstance(samples.parameters, list)
-        assert isinstance(samples.parameters[0], list)
-        assert isinstance(samples.log_likelihoods, list)
-        assert isinstance(samples.log_priors, list)
-        assert isinstance(samples.log_posteriors, list)
-        assert isinstance(samples.weights, list)
-
-        assert samples.parameters[0] == pytest.approx(
-            [0.173670, 0.162607, 3095.28, 0.62104], 1.0e-4
-        )
-        assert samples.log_likelihoods[0] == pytest.approx(-17257775239.32677, 1.0e-4)
-        assert samples.log_priors[0] == pytest.approx(1.6102016075510708, 1.0e-4)
-        assert samples.weights[0] == pytest.approx(1.0, 1.0e-4)
-        assert samples.total_steps == 1000
-        assert samples.total_walkers == 10
-        assert samples.auto_correlation_times[0] == pytest.approx(31.98507, 1.0e-4)
-
-
-class TestEmceeOutput:
-    def test__median_pdf_parameters(self):
-        emcee = af.Emcee(paths=af.Paths(path_prefix=path.join("non_linear", "emcee")))
-
-        model = af.ModelMapper(mock_class=mock.MockClassx4)
-        model.mock_class.two = af.LogUniformPrior(lower_limit=1e-8, upper_limit=10.0)
-
-        samples = emcee.samples_via_sampler_from_model(model=model)
-
-        assert samples.median_pdf_vector == pytest.approx(
-            [0.008422, -0.026413, 9.9579656, 0.494618], 1.0e-3
-        )
-
-    def test__vector_at_sigma__uses_output_files(self):
-        emcee = af.Emcee(paths=af.Paths(path_prefix=path.join("non_linear", "emcee")))
-
-        model = af.ModelMapper(mock_class=mock.MockClassx4)
-        model.mock_class.two = af.LogUniformPrior(lower_limit=1e-8, upper_limit=10.0)
-
-        samples = emcee.samples_via_sampler_from_model(model=model)
-
-        parameters = samples.vector_at_sigma(sigma=3.0)
-
-        assert parameters[0][0:2] == pytest.approx((-0.003197, 0.019923), 1e-2)
-
-        parameters = samples.vector_at_sigma(sigma=1.0)
-
-        assert parameters[0][0:2] == pytest.approx((0.0042278, 0.01087681), 1e-2)
-
-    def test__autocorrelation_times(self):
-        emcee = af.Emcee(paths=af.Paths(path_prefix=path.join("non_linear", "emcee")))
-
-        model = af.ModelMapper(mock_class=mock.MockClassx4)
-        model.mock_class.two = af.LogUniformPrior(lower_limit=1e-8, upper_limit=10.0)
-
-        samples = emcee.samples_via_sampler_from_model(model=model)
-
-        assert samples.previous_auto_correlation_times == pytest.approx(
-            [31.1079, 36.0910, 72.44768, 65.86194], 1.0e-4
-        )
-        assert samples.auto_correlation_times == pytest.approx(
-            [31.98507, 36.51001, 73.47629, 67.67495], 1.0e-4
-        )
-<<<<<<< HEAD
-
-
-=======
-
-
-class TestCopyWithNameExtension:
-    @staticmethod
-    def assert_non_linear_attributes_equal(copy):
-        assert copy.paths.name == path.join("name", "one")
-
-    def test_emcee(self):
-        search = af.Emcee(af.Paths("name"))
-
-        copy = search.copy_with_name_extension("one")
-        self.assert_non_linear_attributes_equal(copy)
-        assert isinstance(copy, af.Emcee)
-        assert copy.prior_passer is search.prior_passer
-        assert copy.nwalkers is search.nwalkers
-        assert copy.nsteps is search.nsteps
-        assert copy.initializer is search.initializer
-        assert (
-                copy.auto_correlation_check_for_convergence
-                is search.auto_correlation_check_for_convergence
-        )
-        assert copy.auto_correlation_check_size is search.auto_correlation_check_size
-        assert (
-                copy.auto_correlation_required_length
-                is search.auto_correlation_required_length
-        )
-        assert (
-                copy.auto_correlation_change_threshold
-                is search.auto_correlation_change_threshold
-        )
-        assert copy.number_of_cores is search.number_of_cores
-
->>>>>>> d13d1142
+from os import path
+
+import pytest
+
+import autofit as af
+from autofit.mock import mock
+
+pytestmark = pytest.mark.filterwarnings("ignore::FutureWarning")
+
+
+class TestEmceeConfig:
+
+    def test__loads_from_config_file_correct(self):
+        emcee = af.Emcee(
+            prior_passer=af.PriorPasser(sigma=2.0, use_errors=False, use_widths=False),
+            nwalkers=51,
+            nsteps=2001,
+            initializer=af.InitializerBall(lower_limit=0.2, upper_limit=0.8),
+            auto_correlation_check_for_convergence=False,
+            auto_correlation_check_size=101,
+            auto_correlation_required_length=51,
+            auto_correlation_change_threshold=0.02,
+            number_of_cores=2,
+        )
+
+        assert emcee.prior_passer.sigma == 2.0
+        assert emcee.prior_passer.use_errors == False
+        assert emcee.prior_passer.use_widths == False
+        assert emcee.nwalkers == 51
+        assert emcee.nsteps == 2001
+        assert isinstance(emcee.initializer, af.InitializerBall)
+        assert emcee.initializer.lower_limit == 0.2
+        assert emcee.initializer.upper_limit == 0.8
+        assert emcee.auto_correlation_check_for_convergence == False
+        assert emcee.auto_correlation_check_size == 101
+        assert emcee.auto_correlation_required_length == 51
+        assert emcee.auto_correlation_change_threshold == 0.02
+        assert emcee.number_of_cores == 2
+
+        emcee = af.Emcee()
+
+        assert emcee.prior_passer.sigma == 3.0
+        assert emcee.prior_passer.use_errors == True
+        assert emcee.prior_passer.use_widths == True
+        assert emcee.nwalkers == 50
+        assert emcee.nsteps == 2000
+        assert isinstance(emcee.initializer, af.InitializerPrior)
+        assert emcee.auto_correlation_check_for_convergence == True
+        assert emcee.auto_correlation_check_size == 100
+        assert emcee.auto_correlation_required_length == 50
+        assert emcee.auto_correlation_change_threshold == 0.01
+        assert emcee.number_of_cores == 1
+
+    def test__tag(self):
+        emcee = af.Emcee(nwalkers=11)
+
+        assert emcee.tag == "emcee[nwalkers_11]"
+
+    def test__samples_from_model(self):
+        emcee = af.Emcee(paths=af.Paths(path_prefix=path.join("non_linear", "emcee")))
+
+        model = af.ModelMapper(mock_class=mock.MockClassx4)
+        model.mock_class.two = af.LogUniformPrior(lower_limit=1e-8, upper_limit=10.0)
+
+        samples = emcee.samples_via_sampler_from_model(model=model)
+
+        assert isinstance(samples.parameters, list)
+        assert isinstance(samples.parameters[0], list)
+        assert isinstance(samples.log_likelihoods, list)
+        assert isinstance(samples.log_priors, list)
+        assert isinstance(samples.log_posteriors, list)
+        assert isinstance(samples.weights, list)
+
+        assert samples.parameters[0] == pytest.approx(
+            [0.173670, 0.162607, 3095.28, 0.62104], 1.0e-4
+        )
+        assert samples.log_likelihoods[0] == pytest.approx(-17257775239.32677, 1.0e-4)
+        assert samples.log_priors[0] == pytest.approx(1.6102016075510708, 1.0e-4)
+        assert samples.weights[0] == pytest.approx(1.0, 1.0e-4)
+        assert samples.total_steps == 1000
+        assert samples.total_walkers == 10
+        assert samples.auto_correlation_times[0] == pytest.approx(31.98507, 1.0e-4)
+
+
+class TestEmceeOutput:
+    def test__median_pdf_parameters(self):
+        emcee = af.Emcee(paths=af.Paths(path_prefix=path.join("non_linear", "emcee")))
+
+        model = af.ModelMapper(mock_class=mock.MockClassx4)
+        model.mock_class.two = af.LogUniformPrior(lower_limit=1e-8, upper_limit=10.0)
+
+        samples = emcee.samples_via_sampler_from_model(model=model)
+
+        assert samples.median_pdf_vector == pytest.approx(
+            [0.008422, -0.026413, 9.9579656, 0.494618], 1.0e-3
+        )
+
+    def test__vector_at_sigma__uses_output_files(self):
+        emcee = af.Emcee(paths=af.Paths(path_prefix=path.join("non_linear", "emcee")))
+
+        model = af.ModelMapper(mock_class=mock.MockClassx4)
+        model.mock_class.two = af.LogUniformPrior(lower_limit=1e-8, upper_limit=10.0)
+
+        samples = emcee.samples_via_sampler_from_model(model=model)
+
+        parameters = samples.vector_at_sigma(sigma=3.0)
+
+        assert parameters[0][0:2] == pytest.approx((-0.003197, 0.019923), 1e-2)
+
+        parameters = samples.vector_at_sigma(sigma=1.0)
+
+        assert parameters[0][0:2] == pytest.approx((0.0042278, 0.01087681), 1e-2)
+
+    def test__autocorrelation_times(self):
+        emcee = af.Emcee(paths=af.Paths(path_prefix=path.join("non_linear", "emcee")))
+
+        model = af.ModelMapper(mock_class=mock.MockClassx4)
+        model.mock_class.two = af.LogUniformPrior(lower_limit=1e-8, upper_limit=10.0)
+
+        samples = emcee.samples_via_sampler_from_model(model=model)
+
+        assert samples.previous_auto_correlation_times == pytest.approx(
+            [31.1079, 36.0910, 72.44768, 65.86194], 1.0e-4
+        )
+        assert samples.auto_correlation_times == pytest.approx(
+            [31.98507, 36.51001, 73.47629, 67.67495], 1.0e-4
+        )
+
+