--- conflicted
+++ resolved
@@ -518,9 +518,6 @@
         return repr(self)
 
     def make_results_text(self, model_approx):
-<<<<<<< HEAD
-        raise NotImplemented()
-=======
         """
         Create a string describing the posterior values after this factor
         during or after an EPOptimisation.
@@ -539,7 +536,6 @@
             for variable in self.variables
         )
         return f"{self.name}\n\n{string}"
->>>>>>> f7472642
 
 
 class DeterministicFactor(Factor):
