--- conflicted
+++ resolved
@@ -198,7 +198,6 @@
             name=name or factor.__name__
         )
 
-<<<<<<< HEAD
     def _set_factor(self, factor):
         self._factor = factor
         self._has_exact_projection = getattr(
@@ -208,14 +207,13 @@
         self._calc_exact_update = getattr(
             factor, 'calc_exact_update', None)
 
-
     def has_exact_projection(self, mean_field) -> bool:
         if self._has_exact_projection:
             return self._has_exact_projection(
                 **self.resolve_variable_dict(mean_field))
         else:
             return False
-    
+
     def calc_exact_projection(self, mean_field) -> 'MeanField':
         if self._calc_exact_projection:
             from autofit.graphical.mean_field import MeanField
@@ -247,13 +245,9 @@
                 return True, MeanField({
                     self._kwargs[v]: dist for v, dist in projection.items()
                 })
-        
+
         return False, mean_field
 
-
-
-=======
->>>>>>> d810dca5
     def __hash__(self) -> int:
         # TODO: might this break factor repetition somewhere?
         return hash(self._factor)
