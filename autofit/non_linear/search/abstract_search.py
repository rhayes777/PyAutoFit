--- conflicted
+++ resolved
@@ -1,1179 +1,1148 @@
-import copy
-import logging
-import multiprocessing as mp
-import os
-import time
-import warnings
-from abc import ABC, abstractmethod
-from collections import Counter
-from functools import wraps
-from pathlib import Path
-from typing import Optional, Union, Tuple, List, Dict
-
-from autoconf import conf, cached_property
-from autoconf.dictable import to_dict, from_dict
-from autofit import exc, jax_wrapper
-from autofit.database.sqlalchemy_ import sa
-from autofit.graphical import (
-    MeanField,
-    AnalysisFactor,
-    _HierarchicalFactor,
-    FactorApproximation,
-)
-from autofit.graphical.utils import Status
-from autofit.mapper.prior_model.abstract import AbstractPriorModel
-from autofit.mapper.prior_model.collection import Collection
-from autofit.non_linear.initializer import Initializer
-from autofit.non_linear.fitness import Fitness
-from autofit.non_linear.parallel import SneakyPool, SneakierPool
-from autofit.non_linear.paths.abstract import AbstractPaths
-from autofit.non_linear.paths.database import DatabasePaths
-from autofit.non_linear.paths.directory import DirectoryPaths
-from autofit.non_linear.paths.sub_directory_paths import SubDirectoryPaths
-from autofit.non_linear.samples.samples import Samples
-from autofit.non_linear.samples.summary import SamplesSummary
-from autofit.non_linear.result import Result
-from autofit.non_linear.timer import Timer
-from autofit.non_linear.analysis import Analysis
-from autofit.non_linear.analysis.combined import CombinedResult
-from autofit.non_linear.analysis.indexed import IndexCollectionAnalysis
-from autofit.non_linear.paths.null import NullPaths
-from autofit.graphical.declarative.abstract import PriorFactor
-from autofit.graphical.expectation_propagation import AbstractFactorOptimiser
-
-from autofit.non_linear.fitness import get_timeout_seconds
-
-logger = logging.getLogger(__name__)
-
-
-def check_cores(func):
-    """
-    Checks how many cores the search has been configured to
-    use and then returns None instead of calling the pool
-    creation function in the case that only one core has
-    been set.
-
-    Parameters
-    ----------
-    func
-        A function that creates a pool
-
-    Returns
-    -------
-    None or a pool
-    """
-
-    @wraps(func)
-    def wrapper(self, *args, **kwargs):
-        if self.number_of_cores == 1:
-            return None
-        return func(self, *args, **kwargs)
-
-    return wrapper
-
-
-class NonLinearSearch(AbstractFactorOptimiser, ABC):
-    def __init__(
-        self,
-        name: Optional[str] = None,
-        path_prefix: Optional[str] = None,
-        unique_tag: Optional[str] = None,
-        initializer: Initializer = None,
-        iterations_per_update: int = None,
-        number_of_cores: int = 1,
-        session: Optional[sa.orm.Session] = None,
-        paths: Optional[AbstractPaths] = None,
-        **kwargs,
-    ):
-        """
-        Abstract base class for non-linear searches.L
-
-        This class sets up the file structure for the non-linear search, which are standardized across all non-linear
-        searches.
-
-        Parameters
-        ----------
-        name
-            The name of the search, controlling the last folder results are output.
-        path_prefix
-            The path of folders prefixing the name folder where results are output.
-        unique_tag
-            The name of a unique tag for this model-fit, which will be given a unique entry in the sqlite database
-            and also acts as the folder after the path prefix and before the search name.
-        initializer
-            Generates the initialize samples of non-linear parameter space (see autofit.non_linear.initializer).
-        session
-            An SQLAlchemy session instance so the results of the model-fit are written to an SQLite database.
-        """
-        super().__init__()
-
-        from autofit.non_linear.paths.database import DatabasePaths
-
-        try:
-            from mpi4py import MPI
-
-            comm = MPI.COMM_WORLD
-            self.is_master = comm.Get_rank() == 0
-
-            logger.debug(f"Creating non-linear search: {comm.Get_rank()}")
-
-        except ModuleNotFoundError:
-            self.is_master = True
-            logger.debug(f"Creating non-linear search")
-
-        if name:
-            path_prefix = Path(path_prefix or "")
-
-        self.path_prefix = path_prefix
-
-        self.path_prefix_no_unique_tag = path_prefix
-
-        self._logger = None
-
-        if unique_tag is not None and path_prefix is not None:
-            path_prefix = path_prefix / unique_tag
-
-        self.unique_tag = unique_tag
-
-        if paths:
-            self.paths = paths
-        elif session is not None:
-            logger.debug("Session found. Using database.")
-            self.paths = DatabasePaths(
-                name=name,
-                path_prefix=path_prefix,
-                session=session,
-                save_all_samples=kwargs.get("save_all_samples", False),
-                unique_tag=unique_tag,
-            )
-        elif name is not None or path_prefix:
-            logger.debug("Session not found. Using directory output.")
-            self.paths = DirectoryPaths(
-                name=name, path_prefix=path_prefix, unique_tag=unique_tag
-            )
-        else:
-            self.paths = NullPaths()
-
-        self.force_pickle_overwrite = conf.instance["general"]["output"][
-            "force_pickle_overwrite"
-        ]
-
-        self.force_visualize_overwrite = conf.instance["general"]["output"][
-            "force_visualize_overwrite"
-        ]
-
-        if initializer is None:
-            self.logger.debug("Creating initializer ")
-            self.initializer = Initializer.from_config(config=self._config)
-        else:
-            self.initializer = initializer
-
-        self.iterations_per_update = iterations_per_update or self._config(
-            "updates", "iterations_per_update"
-        )
-
-        if conf.instance["general"]["hpc"]["hpc_mode"]:
-            self.iterations_per_update = conf.instance["general"]["hpc"][
-                "iterations_per_update"
-            ]
-
-        self.remove_state_files_at_end = self._config(
-            "updates",
-            "remove_state_files_at_end",
-        )
-
-        self.iterations = 0
-
-        self.should_profile = conf.instance["general"]["profiling"]["should_profile"]
-
-        self.silence = self._config("printing", "silence")
-
-        if conf.instance["general"]["hpc"]["hpc_mode"]:
-            self.silence = True
-
-        self.kwargs = kwargs
-
-        for key, value in self.config_dict_search.items():
-            setattr(self, key, value)
-
-        try:
-            for key, value in self.config_dict_run.items():
-                setattr(self, key, value)
-        except KeyError:
-            pass
-
-        if jax_wrapper.use_jax:
-            self.number_of_cores = 1
-            logger.warning(f"JAX is enabled. Setting number of cores to 1.")
-
-        self.number_of_cores = number_of_cores
-
-        if number_of_cores > 1 and any(
-            os.environ.get(key) != "1"
-            for key in (
-                "OPENBLAS_NUM_THREADS",
-                "MKL_NUM_THREADS",
-                "OMP_NUM_THREADS",
-                "VECLIB_MAXIMUM_THREADS",
-                "NUMEXPR_NUM_THREADS",
-            )
-        ):
-            warnings.warn(
-                exc.SearchWarning(
-                    """
-                    The non-linear search is using multiprocessing (number_of_cores>1). 
-
-                    However, the following environment variables have not been set to 1:
-
-                    OPENBLAS_NUM_THREADS
-                    MKL_NUM_THREADS
-                    OMP_NUM_THREADS
-                    VECLIB_MAXIMUM_THREADS
-                    NUMEXPR_NUM_THREADS
-
-                    This can lead to performance issues, because both the non-linear search and libraries that may be
-                    used in your `log_likelihood_function` evaluation (e.g. NumPy, SciPy, scikit-learn) may attempt to
-                    parallelize over all cores available.
-
-                    This will lead to slow-down, due to overallocation of tasks over the CPUs.
-
-                    To mitigate this, set the environment variables to 1 via the following command on your
-                    bash terminal / command line:
-
-                    export OPENBLAS_NUM_THREADS=1
-                    export MKL_NUM_THREADS=1
-                    export OMP_NUM_THREADS=1
-                    export VECLIB_MAXIMUM_THREADS=1
-                    export NUMEXPR_NUM_THREADS=1
-
-                    This means only the non-linear search is parallelized over multiple cores.
-
-                    If you "know what you are doing" and do not want these environment variables to be set to one, you 
-                    can disable this warning by changing the following entry in the config files:
-
-                    `config -> general.yaml -> parallel: -> warn_environment_variable=False`
-                    """
-                )
-            )
-
-        self.optimisation_counter = Counter()
-
-    __identifier_fields__ = tuple()
-
-    def optimise(
-        self,
-        factor_approx: FactorApproximation,
-        status: Status = Status(),
-    ) -> Tuple[MeanField, Status]:
-        """
-        Perform optimisation for expectation propagation. Currently only
-        applicable for ModelFactors created by the declarative interface.
-
-        1. Analysis and model classes are extracted from the factor.
-        2. Priors are updated from the mean field.
-        3. Analysis and model are fit as usual.
-        4. A new mean field is constructed with the (posterior) 'linking' priors.
-        5. Projection is performed to produce an updated EPMeanField object.
-
-        Output directories are generated according to the factor and the number
-        of the search. For example a factor called "factor" would output:
-
-        factor/optimization_0/<identifier>
-        factor/optimization_1/<identifier>
-        factor/optimization_2/<identifier>
-
-        For the first, second and third optimizations respectively.
-
-        Parameters
-        ----------
-        factor_approx
-            A collection of messages defining the current best approximation to
-            some global model
-        status
-
-        Returns
-        -------
-        An updated approximation to the model having performed optimisation on
-        a single factor.
-        """
-
-        factor = factor_approx.factor
-
-        _ = status
-        if not isinstance(factor, (AnalysisFactor, PriorFactor, _HierarchicalFactor)):
-            raise NotImplementedError(
-                f"Optimizer {self.__class__.__name__} can only be applied to"
-                f" AnalysisFactors, HierarchicalFactors and PriorFactors"
-            )
-
-        model = factor.prior_model.mapper_from_prior_arguments(
-            {
-                prior: prior.with_message(message)
-                for prior, message in factor_approx.cavity_dist.arguments.items()
-            }
-        )
-
-        analysis = factor.analysis
-
-        number = self.optimisation_counter[factor.name]
-
-        self.optimisation_counter[factor.name] += 1
-
-        self.paths = SubDirectoryPaths(
-            parent=self.paths,
-            analysis_name=f"{factor.name}/optimization_{number}",
-            is_flat=True,
-        )
-
-        result = self.fit(model=model, analysis=analysis)
-
-        new_model_dist = MeanField.from_priors(result.projected_model.priors)
-
-        status.result = result
-
-        return new_model_dist, status
-
-    @property
-    def name(self):
-        return self.paths.name
-
-    def __getstate__(self):
-        """
-        Remove the logger for pickling
-        """
-        state = self.__dict__.copy()
-        if "_logger" in state:
-            del state["_logger"]
-        if "paths" in state:
-            del state["paths"]
-        return state
-
-    @property
-    def logger(self):
-        if not hasattr(self, "_logger"):
-            self._logger = None
-        if self._logger is None:
-            logger_ = logging.getLogger(self.name)
-            self._logger = logger_
-        return self._logger
-
-    @property
-    def timer(self) -> Optional[Timer]:
-        """
-        Returns the timer of the search, which is used to output informaiton such as how long the search took and
-        how much parallelization sped up the search time.
-
-        If the search is running in `NullPaths` mode, meaning that no output is written to the hard-disk, the timer
-        is disabled and a `None` is returned.
-
-        Returns
-        -------
-        An object which times the non-linear search.
-        """
-        try:
-            return Timer(self.paths.search_internal_path)
-        except TypeError:
-            pass
-
-    @property
-    def paths(self) -> Optional[AbstractPaths]:
-        return self._paths
-
-    @paths.setter
-    def paths(self, paths: Optional[AbstractPaths]):
-        if paths is not None:
-            paths.search = self
-        self._paths = paths
-
-    def copy_with_paths(self, paths):
-        self.logger.debug(f"Creating a copy of {self._paths.name}")
-        search_instance = copy.copy(self)
-        search_instance.paths = paths
-        search_instance._logger = None
-
-        return search_instance
-
-    @property
-    def using_mpi(self) -> bool:
-        """
-        Whether the search is being performing using MPI for parallelisation or not.
-
-        This is performed by checking the size of the MPI.COMM_WORLD communicator.
-
-        Returns
-        -------
-        A bool indicating if the search is using MPI.
-        """
-
-        try:
-            from mpi4py import MPI
-
-            comm = MPI.COMM_WORLD
-            return comm.size > 1
-
-        except ModuleNotFoundError:
-            return False
-
-    def fit_sequential(
-        self,
-        model: AbstractPriorModel,
-        analysis: IndexCollectionAnalysis,
-        info: Optional[Dict] = None,
-    ) -> CombinedResult:
-        """
-        Fit multiple analyses contained within the analysis sequentially.
-
-        This can be useful for avoiding very high dimensional parameter spaces.
-
-        Parameters
-        ----------
-        analysis
-            Multiple analyses that are fit sequentially
-        model
-            An object that represents possible instances of some model with a
-            given dimensionality which is the number of free dimensions of the
-            model.
-        info
-            Optional dictionary containing information about the fit that can be loaded by the aggregator.
-
-        Returns
-        -------
-        An object combining the results of each individual optimisation.
-
-        Raises
-        ------
-        AssertionError
-            If the model has 0 dimensions.
-        ValueError
-            If the analysis is not a combined analysis
-        """
-        results = []
-
-        _paths = self.paths
-        original_name = self.paths.name or "analysis"
-
-        model = analysis.modify_model(model=model)
-
-        try:
-            if not isinstance(model, Collection):
-                model = [model for _ in range(len(analysis.analyses))]
-        except AttributeError:
-            raise ValueError(
-                f"Analysis with type {type(analysis)} is not supported by fit_sequential"
-            )
-
-        for i, (model, analysis) in enumerate(zip(model, analysis.analyses)):
-            self.paths = copy.copy(_paths)
-            self.paths.name = f"{original_name}/{i}"
-            results.append(
-                self.fit(
-                    model=model,
-                    analysis=analysis,
-                    info=info,
-                )
-            )
-        self.paths = _paths
-        return CombinedResult(results)
-
-    def fit(
-        self,
-        model: AbstractPriorModel,
-        analysis: Analysis,
-        info: Optional[Dict] = None,
-        bypass_nuclear_if_on: bool = False,
-    ) -> Union["Result", List["Result"]]:
-        """
-        Fit a model, M with some function f that takes instances of the
-        class represented by model M and gives a score for their fitness.
-
-        A model which represents possible instances with some dimensionality is fit.
-
-        The analysis provides two functions. One visualises an instance of a model and the
-        other scores an instance based on how well it fits some data. The search
-        produces instances of the model by picking points in an N dimensional space.
-
-        Parameters
-        ----------
-        analysis
-            An object that encapsulates the data and a log likelihood function which fits the model to the data
-            via the non-linear search.
-        model
-            The model that is fitted to the data, which is used by the non-linear search to create instances of
-            the model that are fitted to the data via the log likelihood function.
-        info
-            Optional dictionary containing information about the fit that can be saved in the `files` folder
-            (e.g. as `files/info.json`) and can be loaded via the database.
-        bypass_nuclear_if_on
-            If nuclear mode is on (environment variable "PYAUTOFIT_NUCLEAR_MODE=1") passing this as True will
-            bypass it.
-
-        Returns
-        -------
-        An object encapsulating how well the model fit the data, the best fit instance
-        and an updated model with free parameters updated to represent beliefs
-        produced by this fit.
-
-        Raises
-        ------
-        AssertionError
-            If the model has 0 dimensions.
-        """
-        self.check_model(model=model)
-
-        model = analysis.modify_model(model)
-        self.paths.model = model
-        self.paths.unique_tag = self.unique_tag
-
-        if self.is_master:
-            self.paths.restore()
-
-        model.freeze()
-        analysis = analysis.modify_before_fit(paths=self.paths, model=model)
-        model.unfreeze()
-
-        if self.is_master:
-            self.pre_fit_output(
-                analysis=analysis,
-                model=model,
-                info=info,
-            )
-
-        if not self.paths.is_complete:
-            result = self.start_resume_fit(
-                analysis=analysis,
-                model=model,
-            )
-        else:
-            result = self.result_via_completed_fit(
-                analysis=analysis,
-                model=model,
-            )
-
-        if self.is_master:
-            analysis = analysis.modify_after_fit(
-                paths=self.paths, model=model, result=result
-            )
-
-            self.post_fit_output(
-                bypass_nuclear_if_on=bypass_nuclear_if_on,
-                search_internal=result.search_internal,
-            )
-
-        return result
-
-    def pre_fit_output(
-        self, analysis: Analysis, model: AbstractPriorModel, info: Optional[Dict] = None
-    ):
-        """
-        Outputs attributes of fit before the non-linear search begins.
-
-        The following attributes of a fit may be output before the search begins:
-
-        - The model composition, which is output as a .json file (`files/model.json`).
-
-        - The non-linear search settings, which are output as a .json file (`files/search.json`).
-
-        - Custom attributes of the analysis defined via the `save_attributes` method of the analysis class, for
-        example the data (e.g. `files/data.json`).
-
-        - Custom Visualization associated with the analysis, defined via the `visualize_before_fit`
-        and `visualize_before_fit_combined` methods. This is typically quantities that do not change during the
-        model-fit (e.g. the data).
-
-        Parameters
-        ----------
-        analysis
-            An object that encapsulates the data and a log likelihood function which fits the model to the data
-            via the non-linear search.
-        model
-            The model that is fitted to the data, which is used by the non-linear search to create instances of
-            the model that are fitted to the data via the log likelihood function.
-        info
-            Optional dictionary containing information about the fit that can be saved in the `files` folder
-            (e.g. as `files/info.json`) and can be loaded via the database.
-        """
-
-        self.logger.info(f"The output path of this fit is {self.paths.output_path}")
-
-        if not self.paths.is_complete or self.force_pickle_overwrite:
-            self.logger.info(
-                f"Outputting pre-fit files (e.g. model.info, visualization)."
-            )
-
-            self.paths.save_all(
-                search_config_dict=self.config_dict_search,
-                info=info,
-            )
-            analysis.save_attributes(paths=self.paths)
-
-        if analysis.should_visualize(paths=self.paths):
-            analysis.visualize_before_fit(
-                paths=self.paths,
-                model=model,
-            )
-            analysis.visualize_before_fit_combined(
-                analyses=None,
-                paths=self.paths,
-                model=model,
-            )
-
-            timeout_seconds = get_timeout_seconds()
-
-            if timeout_seconds is not None:
-                logger.info(
-                    f"\n\n ***Log Likelihood Function timeout is "
-                    f"turned on and set to {timeout_seconds} seconds.***\n"
-                )
-
-    def start_resume_fit(self, analysis: Analysis, model: AbstractPriorModel) -> Result:
-        """
-        Start a non-linear search from scratch, or resumes one which was previously terminated mid-way through.
-
-        If the search is resumed, the model-fit will begin by loading the samples from the previous search and
-        from where it left off.
-
-        After the search is completed, a `.completed` file is output so that if the search is resumed in the future
-        it is not repeated and results are loaded via the `update_completed_fit` method.
-
-        Results are also output to hard-disk in the `files` folder via the `save_results` method of the analysis class.
-
-        Parameters
-        ----------
-        analysis
-            An object that encapsulates the data and a log likelihood function which fits the model to the data
-            via the non-linear search.
-        model
-            The model that is fitted to the data, which is used by the non-linear search to create instances of
-            the model that are fitted to the data via the log likelihood function.
-
-        Returns
-        -------
-        The result of the non-linear search, which includes the best-fit model instance and best-fit log likelihood
-        and errors on the model parameters.
-        """
-        if self.is_master:
-            if not isinstance(self.paths, DatabasePaths) and not isinstance(
-                self.paths, NullPaths
-            ):
-                self.timer.start()
-
-        model.freeze()
-        search_internal = self._fit(
-            model=model,
-            analysis=analysis,
-        )
-        samples = self.perform_update(
-            model=model,
-            analysis=analysis,
-            search_internal=search_internal,
-            during_analysis=False,
-        )
-
-<<<<<<< HEAD
-        result = analysis.make_result(
-            samples_summary=samples.summary(),
-            paths=self.paths,
-            samples=samples,
-            search_internal=search_internal
-        )
-=======
-        result = analysis.make_result(samples=samples, search_internal=search_internal)
->>>>>>> 5198663b
-
-        if self.is_master:
-            analysis.save_results(paths=self.paths, result=result)
-            analysis.save_results_combined(paths=self.paths, result=result)
-
-        model.unfreeze()
-
-        self.paths.completed()
-
-        return result
-
-    def result_via_completed_fit(
-        self,
-        analysis: Analysis,
-        model: AbstractPriorModel,
-    ) -> Result:
-        """
-        Returns the result of the non-linear search of a completed model-fit.
-
-        The result contains the non-linear search samples summary, which contains the maximum log likelihood instance
-        that is used for visualization and prior passing via the search chaining API.
-
-        This funciton may also load the full samples of the completed fit, for example if visualization of the
-        seatch chains (e.g. a corner plot) is performed. This task is optional and be slow due to loading times.
-
-        Optional tasks can be performed to update the results of the model-fit on hard-disk depending on the following
-        entries of the `general.yaml` config file's `output` section:
-
-        ` `force_visualize_overwrite=True`: the visualization of the model-fit is performed again (e.g. to
-        add new visualizations or replot figures with a different source code).
-
-        - `force_pickle_overwrite=True`: the output files of the model-fit are recreated (e.g. to add a new attribute
-        that was previously not output).
-
-        Parameters
-        ----------
-        analysis
-            An object that encapsulates the data and a log likelihood function which fits the model to the data
-            via the non-linear search.
-        model
-            The model that is fitted to the data, which is used by the non-linear search to create instances of
-            the model that are fitted to the data via the log likelihood function.
-
-        Returns
-        -------
-        The result of the non-linear search, which includes the best-fit model instance and best-fit log likelihood
-        and errors on the model parameters.
-        """
-
-        model.freeze()
-        samples_summary = self.paths.load_samples_summary()
-
-<<<<<<< HEAD
-        result = analysis.make_result(
-            samples_summary=samples_summary,
-            paths=self.paths
-        )
-=======
-        result = analysis.make_result(samples=samples, search_internal=search_internal)
->>>>>>> 5198663b
-
-        if self.is_master:
-            self.logger.info(f"Fit Already Completed: skipping non-linear search.")
-
-            if self.force_visualize_overwrite:
-                self.perform_visualization(
-                    model=model,
-                    analysis=analysis,
-                    samples_summary=samples_summary,
-                    during_analysis=False,
-                )
-
-            if self.force_pickle_overwrite:
-                self.logger.info("Forcing pickle overwrite")
-
-                analysis.save_results(paths=self.paths, result=result)
-                analysis.save_results_combined(paths=self.paths, result=result)
-
-        model.unfreeze()
-
-        return result
-
-    def post_fit_output(self, search_internal, bypass_nuclear_if_on: bool):
-        """
-        Cleans up the output folderds after a completed non-linear search.
-
-        The main task this performs is removing the folder containing the results of a non-linear search such that only
-        its corresponding `.zip` file is left. This is use for supercomputers, where users often have a file limit on
-        the number of files they can store in their home directory, so storing them all in just a .zip file is
-        advantageous.
-
-        This only occurs if `remove_files=False` in the `general.yaml` config file's `output` section.
-
-        Parameters
-        ----------
-        bypass_nuclear_if_on
-            Whether to use nuclear mode to delete a lot of files (see nuclear mode description).
-        """
-        if not conf.instance["output"]["search_internal"]:
-            self.logger.info("Removing search internal folder.")
-            self.paths.remove_search_internal()
-        else:
-            self.output_search_internal(search_internal=search_internal)
-
-        self.logger.info("Removing all files except for .zip file")
-        self.paths.zip_remove()
-
-        if not bypass_nuclear_if_on:
-            self.paths.zip_remove_nuclear()
-
-    @abstractmethod
-    def _fit(self, model: AbstractPriorModel, analysis: Analysis):
-        pass
-
-    def check_model(self, model: AbstractPriorModel):
-        if model is not None and model.prior_count == 0:
-            raise AssertionError("Model has no priors! Cannot fit a 0 dimension model.")
-
-    def config_dict_test_mode_from(self, config_dict: Dict) -> Dict:
-        raise NotImplementedError
-
-    @property
-    def _class_config(self) -> Dict:
-        return self.config_type[self.__class__.__name__]
-
-    @cached_property
-    def config_dict_search(self) -> Dict:
-        config_dict = copy.deepcopy(self._class_config["search"])
-
-        for key, value in config_dict.items():
-            try:
-                config_dict[key] = self.kwargs[key]
-            except KeyError:
-                pass
-
-        return config_dict
-
-    @cached_property
-    def config_dict_run(self) -> Dict:
-        config_dict = copy.deepcopy(self._class_config["run"])
-
-        for key, value in config_dict.items():
-            try:
-                config_dict[key] = self.kwargs[key]
-            except KeyError:
-                pass
-
-        if os.environ.get("PYAUTOFIT_TEST_MODE") == "1":
-            logger.warning(f"TEST MODE ON: SEARCH WILL SKIP SAMPLING\n\n")
-
-            config_dict = self.config_dict_test_mode_from(config_dict=config_dict)
-
-        return config_dict
-
-    @property
-    def config_dict_settings(self) -> Dict:
-        return self._class_config["settings"]
-
-    @property
-    def config_type(self):
-        raise NotImplementedError()
-
-    def _config(self, section, attribute_name):
-        """
-        Get a config field from this search's section in non_linear.ini by a key and value type.
-
-        Parameters
-        ----------
-        attribute_name: str
-            The analysis_path of the field
-
-        Returns
-        -------
-        attribute
-            An attribute for the key with the specified type.
-        """
-        return self._class_config[section][attribute_name]
-
-    def output_search_internal(self, search_internal):
-        self.paths.save_search_internal(
-            obj=search_internal,
-        )
-
-    def perform_update(
-        self,
-        model: AbstractPriorModel,
-        analysis: Analysis,
-        during_analysis: bool,
-        search_internal=None,
-    ) -> Samples:
-        """
-        Perform an update of the non-linear search's model-fitting results.
-
-        This occurs every `iterations_per_update` of the non-linear search and once it is complete.
-
-        The update performs the following tasks (if the settings indicate they should be performed):
-
-        1) Visualize the search results.
-        2) Visualize the maximum log likelihood model using model-specific visualization implented via the `Analysis`
-           object.
-        3) Perform profiling of the analysis object `log_likelihood_function` and ouptut run-time information.
-        4) Output the `search.summary` file which contains information on model-fitting so far.
-        5) Output the `model.results` file which contains a concise text summary of the model results so far.
-
-        Parameters
-        ----------
-        model
-            The model which generates instances for different points in parameter space.
-        analysis
-            Contains the data and the log likelihood function which fits an instance of the model to the data, returning
-            the log likelihood the `NonLinearSearch` maximizes.
-        during_analysis
-            If the update is during a non-linear search, in which case tasks are only performed after a certain number
-            of updates and only a subset of visualization may be performed.
-        """
-
-        self.iterations += self.iterations_per_update
-        if during_analysis:
-            self.logger.info(
-                f"""Fit Still Running: Updating results after {self.iterations} iterations (see
-                output folder for latest visualization, samples, etc.)"""
-            )
-        else:
-            self.logger.info(
-                "Fit Complete: Updating final results (see "
-                "output folder for final visualization, samples, etc.)"
-            )
-
-        if not isinstance(self.paths, DatabasePaths) and not isinstance(
-            self.paths, NullPaths
-        ):
-            self.timer.update()
-
-        samples = self.samples_from(model=model, search_internal=search_internal)
-        samples_summary = samples.summary()
-
-        try:
-            instance = samples_summary.instance
-        except exc.FitException:
-            return samples
-
-        if self.is_master:
-<<<<<<< HEAD
-
-            self.paths.save_samples(samples=samples)
-            self.paths.save_samples_summary(samples_summary=samples_summary)
-=======
-            samples_for_csv = samples
-
-            samples_weight_threshold = conf.instance["output"][
-                "samples_weight_threshold"
-            ]
-
-            if os.environ.get("PYAUTOFIT_TEST_MODE") == "1":
-                samples_weight_threshold = None
-
-            if samples_weight_threshold is not None:
-                samples_for_csv = samples_for_csv.samples_above_weight_threshold_from(
-                    weight_threshold=samples_weight_threshold
-                )
-
-                logger.info(
-                    f"Samples with weight less than {samples_weight_threshold} removed from samples.csv and not used to "
-                    f"compute parameter estimates errors, etc."
-                )
-
-            self.paths.save_samples(samples=samples_for_csv)
->>>>>>> 5198663b
-
-            if (
-                    (during_analysis and conf.instance["output"]["latent_during_fit"]) or
-                    (not during_analysis and conf.instance["output"]["latent_after_fit"])
-            ):
-
-                latent_variables = analysis.compute_all_latent_variables(samples_for_csv)
-
-                if latent_variables:
-                    self.paths.save_latent_variables(
-                        latent_variables,
-                        samples=samples,
-                    )
-
-            self.perform_visualization(
-                model=model,
-                analysis=analysis,
-                samples_summary=samples_summary,
-                during_analysis=during_analysis,
-                search_internal=search_internal,
-            )
-
-            if self.should_profile:
-                self.logger.debug("Profiling Maximum Likelihood Model")
-                analysis.profile_log_likelihood_function(
-                    paths=self.paths,
-                    instance=instance,
-                )
-
-            self.logger.debug("Outputting model result")
-            try:
-                log_likelihood_function = jax_wrapper.jit(
-                    analysis.log_likelihood_function,
-                )
-                log_likelihood_function(instance=instance)
-
-                start = time.time()
-                log_likelihood_function(instance=instance)
-                log_likelihood_function_time = time.time() - start
-
-                self.paths.save_summary(
-                    samples=samples,
-                    log_likelihood_function_time=log_likelihood_function_time,
-                )
-            except exc.FitException:
-                pass
-
-            if not during_analysis and self.remove_state_files_at_end:
-                self.logger.debug("Removing state files")
-                try:
-                    self.remove_state_files()
-                except FileNotFoundError:
-                    pass
-
-        return samples
-
-    def perform_visualization(
-        self,
-        model: AbstractPriorModel,
-        analysis: AbstractPriorModel,
-        samples_summary : SamplesSummary,
-        during_analysis: bool,
-        search_internal=None,
-    ):
-        """
-        Perform visualization of the non-linear search's model-fitting results.
-
-        This occurs every `iterations_per_update` of the non-linear search, when the search is complete and can
-        also be forced to occur even though a search is completed on a rerun, to update the visualization
-        with different `matplotlib` settings.
-
-        The update performs the following tasks (if the settings indicate they should be performed):
-
-        1) Visualize the maximum log likelihood model using model-specific visualization implented via the `Analysis`
-           object.
-        2) Visualize the search results.
-
-        Parameters
-        ----------
-        model
-            The model which generates instances for different points in parameter space.
-        analysis
-            Contains the data and the log likelihood function which fits an instance of the model to the data, returning
-            the log likelihood the `NonLinearSearch` maximizes.
-        during_analysis
-            If the update is during a non-linear search, in which case tasks are only performed after a certain number
-            of updates and only a subset of visualization may be performed.
-        """
-
-        self.logger.debug("Visualizing")
-
-        if analysis.should_visualize(paths=self.paths, during_analysis=during_analysis):
-            analysis.visualize(
-                paths=self.paths,
-                instance=samples_summary.instance,
-                during_analysis=during_analysis
-            )
-            analysis.visualize_combined(
-                analyses=None,
-                paths=self.paths,
-                instance=samples_summary.instance,
-                during_analysis=during_analysis,
-            )
-
-        if analysis.should_visualize(paths=self.paths, during_analysis=during_analysis):
-
-            if not isinstance(self.paths, NullPaths):
-
-                samples = self.samples_from(model=model, search_internal=search_internal)
-
-                self.plot_results(samples=samples)
-
-    @property
-    def samples_cls(self):
-        raise NotImplementedError()
-
-    def remove_state_files(self):
-        pass
-
-    def samples_from(self, model: AbstractPriorModel, search_internal=None) -> Samples:
-        """
-        Loads the samples of a non-linear search from its output files.
-
-        The samples can be loaded from one of two files, which are attempted to be loading in the following order:
-
-        1) Load via the internal results of the non-linear search, which are specified to that search's outputs
-           (e.g. the .hdf file output by the MCMC method `emcee`).
-
-        2) Load via the `samples.csv` and `samples_info.json` files of the search, which are outputs that are the
-           same for all non-linear searches as they are homogenized by autofit.
-
-        Parameters
-        ----------
-        model
-            The model which generates instances for different points in parameter space.
-        """
-        try:
-            return self.samples_via_internal_from(
-                model=model, search_internal=search_internal
-            )
-        except (FileNotFoundError, NotImplementedError, AttributeError):
-            return self.samples_via_csv_from(model=model)
-
-    def samples_via_internal_from(
-        self, model: AbstractPriorModel, search_internal=None
-    ):
-        raise NotImplementedError
-
-    def samples_via_csv_from(self, model: AbstractPriorModel) -> Samples:
-        """
-        Returns a `Samples` object from the `samples.csv` and `samples_info.json` files.
-
-        The samples contain all information on the parameter space sampling (e.g. the parameters,
-        log likelihoods, etc.).
-
-        The samples in csv format are already converted to the autofit format, where samples are lists of values
-        (e.g. `parameter_lists`, `log_likelihood_list`).
-
-        Parameters
-        ----------
-        model
-            Maps input vectors of unit parameter values to physical values and model instances via priors.
-        """
-
-        return self.samples_cls.from_csv(
-            paths=self.paths,
-            model=model,
-        )
-
-    @check_cores
-    def make_pool(self):
-        """Make the pool instance used to parallelize a `NonLinearSearch` alongside a set of unique ids for every
-        process in the pool. If the specified number of cores is 1, a pool instance is not made and None is returned.
-
-        The pool cannot be set as an attribute of the class itself because this prevents pickling, thus it is generated
-        via this function before calling the non-linear search.
-
-        The pool instance is also set up with a list of unique pool ids, which are used during model-fitting to
-        identify a 'master core' (the one whose id value is lowest) which handles model result output, visualization,
-        etc."""
-        self.logger.info("...using pool")
-        return mp.Pool(processes=self.number_of_cores)
-
-    @check_cores
-    def make_sneaky_pool(self, fitness: Fitness) -> Optional[SneakyPool]:
-        """
-        Create a pool for multiprocessing that uses slight-of-hand
-        to avoid copying the fitness function between processes
-        multiple times.
-
-        Parameters
-        ----------
-        fitness
-            An instance of a fitness class used to evaluate the
-            likelihood that a particular model is correct
-
-        Returns
-        -------
-        An implementation of a multiprocessing pool
-        """
-        self.logger.warning(
-            "...using SneakyPool. This copies the likelihood function "
-            "to each process on instantiation to avoid copying multiple "
-            "times."
-        )
-        return SneakyPool(
-            processes=self.number_of_cores, paths=self.paths, fitness=fitness
-        )
-
-    def make_sneakier_pool(self, fitness_function: Fitness, **kwargs) -> SneakierPool:
-        if self.is_master:
-            self.logger.info(f"number of cores == {self.number_of_cores}")
-
-        if self.is_master:
-            if self.number_of_cores > 1:
-                self.logger.info("Creating SneakierPool...")
-            else:
-                self.logger.info("Creating multiprocessing Pool of size 1...")
-
-        pool = SneakierPool(
-            processes=self.number_of_cores, fitness=fitness_function, **kwargs
-        )
-
-        return pool
-
-    def __eq__(self, other):
-        return isinstance(other, NonLinearSearch) and self.__dict__ == other.__dict__
-
-    def plot_results(self, samples):
-        raise NotImplementedError
+import copy
+import logging
+import multiprocessing as mp
+import os
+import time
+import warnings
+from abc import ABC, abstractmethod
+from collections import Counter
+from functools import wraps
+from pathlib import Path
+from typing import Optional, Union, Tuple, List, Dict
+
+from autoconf import conf, cached_property
+from autoconf.dictable import to_dict, from_dict
+from autofit import exc, jax_wrapper
+from autofit.database.sqlalchemy_ import sa
+from autofit.graphical import (
+    MeanField,
+    AnalysisFactor,
+    _HierarchicalFactor,
+    FactorApproximation,
+)
+from autofit.graphical.utils import Status
+from autofit.mapper.prior_model.abstract import AbstractPriorModel
+from autofit.mapper.prior_model.collection import Collection
+from autofit.non_linear.initializer import Initializer
+from autofit.non_linear.fitness import Fitness
+from autofit.non_linear.parallel import SneakyPool, SneakierPool
+from autofit.non_linear.paths.abstract import AbstractPaths
+from autofit.non_linear.paths.database import DatabasePaths
+from autofit.non_linear.paths.directory import DirectoryPaths
+from autofit.non_linear.paths.sub_directory_paths import SubDirectoryPaths
+from autofit.non_linear.samples.samples import Samples
+from autofit.non_linear.samples.summary import SamplesSummary
+from autofit.non_linear.result import Result
+from autofit.non_linear.timer import Timer
+from autofit.non_linear.analysis import Analysis
+from autofit.non_linear.analysis.combined import CombinedResult
+from autofit.non_linear.analysis.indexed import IndexCollectionAnalysis
+from autofit.non_linear.paths.null import NullPaths
+from autofit.graphical.declarative.abstract import PriorFactor
+from autofit.graphical.expectation_propagation import AbstractFactorOptimiser
+
+from autofit.non_linear.fitness import get_timeout_seconds
+
+logger = logging.getLogger(__name__)
+
+
+def check_cores(func):
+    """
+    Checks how many cores the search has been configured to
+    use and then returns None instead of calling the pool
+    creation function in the case that only one core has
+    been set.
+
+    Parameters
+    ----------
+    func
+        A function that creates a pool
+
+    Returns
+    -------
+    None or a pool
+    """
+
+    @wraps(func)
+    def wrapper(self, *args, **kwargs):
+        if self.number_of_cores == 1:
+            return None
+        return func(self, *args, **kwargs)
+
+    return wrapper
+
+
+class NonLinearSearch(AbstractFactorOptimiser, ABC):
+    def __init__(
+        self,
+        name: Optional[str] = None,
+        path_prefix: Optional[str] = None,
+        unique_tag: Optional[str] = None,
+        initializer: Initializer = None,
+        iterations_per_update: int = None,
+        number_of_cores: int = 1,
+        session: Optional[sa.orm.Session] = None,
+        paths: Optional[AbstractPaths] = None,
+        **kwargs,
+    ):
+        """
+        Abstract base class for non-linear searches.L
+
+        This class sets up the file structure for the non-linear search, which are standardized across all non-linear
+        searches.
+
+        Parameters
+        ----------
+        name
+            The name of the search, controlling the last folder results are output.
+        path_prefix
+            The path of folders prefixing the name folder where results are output.
+        unique_tag
+            The name of a unique tag for this model-fit, which will be given a unique entry in the sqlite database
+            and also acts as the folder after the path prefix and before the search name.
+        initializer
+            Generates the initialize samples of non-linear parameter space (see autofit.non_linear.initializer).
+        session
+            An SQLAlchemy session instance so the results of the model-fit are written to an SQLite database.
+        """
+        super().__init__()
+
+        from autofit.non_linear.paths.database import DatabasePaths
+
+        try:
+            from mpi4py import MPI
+
+            comm = MPI.COMM_WORLD
+            self.is_master = comm.Get_rank() == 0
+
+            logger.debug(f"Creating non-linear search: {comm.Get_rank()}")
+
+        except ModuleNotFoundError:
+            self.is_master = True
+            logger.debug(f"Creating non-linear search")
+
+        if name:
+            path_prefix = Path(path_prefix or "")
+
+        self.path_prefix = path_prefix
+
+        self.path_prefix_no_unique_tag = path_prefix
+
+        self._logger = None
+
+        if unique_tag is not None and path_prefix is not None:
+            path_prefix = path_prefix / unique_tag
+
+        self.unique_tag = unique_tag
+
+        if paths:
+            self.paths = paths
+        elif session is not None:
+            logger.debug("Session found. Using database.")
+            self.paths = DatabasePaths(
+                name=name,
+                path_prefix=path_prefix,
+                session=session,
+                save_all_samples=kwargs.get("save_all_samples", False),
+                unique_tag=unique_tag,
+            )
+        elif name is not None or path_prefix:
+            logger.debug("Session not found. Using directory output.")
+            self.paths = DirectoryPaths(
+                name=name, path_prefix=path_prefix, unique_tag=unique_tag
+            )
+        else:
+            self.paths = NullPaths()
+
+        self.force_pickle_overwrite = conf.instance["general"]["output"][
+            "force_pickle_overwrite"
+        ]
+
+        self.force_visualize_overwrite = conf.instance["general"]["output"][
+            "force_visualize_overwrite"
+        ]
+
+        if initializer is None:
+            self.logger.debug("Creating initializer ")
+            self.initializer = Initializer.from_config(config=self._config)
+        else:
+            self.initializer = initializer
+
+        self.iterations_per_update = iterations_per_update or self._config(
+            "updates", "iterations_per_update"
+        )
+
+        if conf.instance["general"]["hpc"]["hpc_mode"]:
+            self.iterations_per_update = conf.instance["general"]["hpc"][
+                "iterations_per_update"
+            ]
+
+        self.remove_state_files_at_end = self._config(
+            "updates",
+            "remove_state_files_at_end",
+        )
+
+        self.iterations = 0
+
+        self.should_profile = conf.instance["general"]["profiling"]["should_profile"]
+
+        self.silence = self._config("printing", "silence")
+
+        if conf.instance["general"]["hpc"]["hpc_mode"]:
+            self.silence = True
+
+        self.kwargs = kwargs
+
+        for key, value in self.config_dict_search.items():
+            setattr(self, key, value)
+
+        try:
+            for key, value in self.config_dict_run.items():
+                setattr(self, key, value)
+        except KeyError:
+            pass
+
+        if jax_wrapper.use_jax:
+            self.number_of_cores = 1
+            logger.warning(f"JAX is enabled. Setting number of cores to 1.")
+
+        self.number_of_cores = number_of_cores
+
+        if number_of_cores > 1 and any(
+            os.environ.get(key) != "1"
+            for key in (
+                "OPENBLAS_NUM_THREADS",
+                "MKL_NUM_THREADS",
+                "OMP_NUM_THREADS",
+                "VECLIB_MAXIMUM_THREADS",
+                "NUMEXPR_NUM_THREADS",
+            )
+        ):
+            warnings.warn(
+                exc.SearchWarning(
+                    """
+                    The non-linear search is using multiprocessing (number_of_cores>1). 
+
+                    However, the following environment variables have not been set to 1:
+
+                    OPENBLAS_NUM_THREADS
+                    MKL_NUM_THREADS
+                    OMP_NUM_THREADS
+                    VECLIB_MAXIMUM_THREADS
+                    NUMEXPR_NUM_THREADS
+
+                    This can lead to performance issues, because both the non-linear search and libraries that may be
+                    used in your `log_likelihood_function` evaluation (e.g. NumPy, SciPy, scikit-learn) may attempt to
+                    parallelize over all cores available.
+
+                    This will lead to slow-down, due to overallocation of tasks over the CPUs.
+
+                    To mitigate this, set the environment variables to 1 via the following command on your
+                    bash terminal / command line:
+
+                    export OPENBLAS_NUM_THREADS=1
+                    export MKL_NUM_THREADS=1
+                    export OMP_NUM_THREADS=1
+                    export VECLIB_MAXIMUM_THREADS=1
+                    export NUMEXPR_NUM_THREADS=1
+
+                    This means only the non-linear search is parallelized over multiple cores.
+
+                    If you "know what you are doing" and do not want these environment variables to be set to one, you 
+                    can disable this warning by changing the following entry in the config files:
+
+                    `config -> general.yaml -> parallel: -> warn_environment_variable=False`
+                    """
+                )
+            )
+
+        self.optimisation_counter = Counter()
+
+    __identifier_fields__ = tuple()
+
+    def optimise(
+        self,
+        factor_approx: FactorApproximation,
+        status: Status = Status(),
+    ) -> Tuple[MeanField, Status]:
+        """
+        Perform optimisation for expectation propagation. Currently only
+        applicable for ModelFactors created by the declarative interface.
+
+        1. Analysis and model classes are extracted from the factor.
+        2. Priors are updated from the mean field.
+        3. Analysis and model are fit as usual.
+        4. A new mean field is constructed with the (posterior) 'linking' priors.
+        5. Projection is performed to produce an updated EPMeanField object.
+
+        Output directories are generated according to the factor and the number
+        of the search. For example a factor called "factor" would output:
+
+        factor/optimization_0/<identifier>
+        factor/optimization_1/<identifier>
+        factor/optimization_2/<identifier>
+
+        For the first, second and third optimizations respectively.
+
+        Parameters
+        ----------
+        factor_approx
+            A collection of messages defining the current best approximation to
+            some global model
+        status
+
+        Returns
+        -------
+        An updated approximation to the model having performed optimisation on
+        a single factor.
+        """
+
+        factor = factor_approx.factor
+
+        _ = status
+        if not isinstance(factor, (AnalysisFactor, PriorFactor, _HierarchicalFactor)):
+            raise NotImplementedError(
+                f"Optimizer {self.__class__.__name__} can only be applied to"
+                f" AnalysisFactors, HierarchicalFactors and PriorFactors"
+            )
+
+        model = factor.prior_model.mapper_from_prior_arguments(
+            {
+                prior: prior.with_message(message)
+                for prior, message in factor_approx.cavity_dist.arguments.items()
+            }
+        )
+
+        analysis = factor.analysis
+
+        number = self.optimisation_counter[factor.name]
+
+        self.optimisation_counter[factor.name] += 1
+
+        self.paths = SubDirectoryPaths(
+            parent=self.paths,
+            analysis_name=f"{factor.name}/optimization_{number}",
+            is_flat=True,
+        )
+
+        result = self.fit(model=model, analysis=analysis)
+
+        new_model_dist = MeanField.from_priors(result.projected_model.priors)
+
+        status.result = result
+
+        return new_model_dist, status
+
+    @property
+    def name(self):
+        return self.paths.name
+
+    def __getstate__(self):
+        """
+        Remove the logger for pickling
+        """
+        state = self.__dict__.copy()
+        if "_logger" in state:
+            del state["_logger"]
+        if "paths" in state:
+            del state["paths"]
+        return state
+
+    @property
+    def logger(self):
+        if not hasattr(self, "_logger"):
+            self._logger = None
+        if self._logger is None:
+            logger_ = logging.getLogger(self.name)
+            self._logger = logger_
+        return self._logger
+
+    @property
+    def timer(self) -> Optional[Timer]:
+        """
+        Returns the timer of the search, which is used to output informaiton such as how long the search took and
+        how much parallelization sped up the search time.
+
+        If the search is running in `NullPaths` mode, meaning that no output is written to the hard-disk, the timer
+        is disabled and a `None` is returned.
+
+        Returns
+        -------
+        An object which times the non-linear search.
+        """
+        try:
+            return Timer(self.paths.search_internal_path)
+        except TypeError:
+            pass
+
+    @property
+    def paths(self) -> Optional[AbstractPaths]:
+        return self._paths
+
+    @paths.setter
+    def paths(self, paths: Optional[AbstractPaths]):
+        if paths is not None:
+            paths.search = self
+        self._paths = paths
+
+    def copy_with_paths(self, paths):
+        self.logger.debug(f"Creating a copy of {self._paths.name}")
+        search_instance = copy.copy(self)
+        search_instance.paths = paths
+        search_instance._logger = None
+
+        return search_instance
+
+    @property
+    def using_mpi(self) -> bool:
+        """
+        Whether the search is being performing using MPI for parallelisation or not.
+
+        This is performed by checking the size of the MPI.COMM_WORLD communicator.
+
+        Returns
+        -------
+        A bool indicating if the search is using MPI.
+        """
+
+        try:
+            from mpi4py import MPI
+
+            comm = MPI.COMM_WORLD
+            return comm.size > 1
+
+        except ModuleNotFoundError:
+            return False
+
+    def fit_sequential(
+        self,
+        model: AbstractPriorModel,
+        analysis: IndexCollectionAnalysis,
+        info: Optional[Dict] = None,
+    ) -> CombinedResult:
+        """
+        Fit multiple analyses contained within the analysis sequentially.
+
+        This can be useful for avoiding very high dimensional parameter spaces.
+
+        Parameters
+        ----------
+        analysis
+            Multiple analyses that are fit sequentially
+        model
+            An object that represents possible instances of some model with a
+            given dimensionality which is the number of free dimensions of the
+            model.
+        info
+            Optional dictionary containing information about the fit that can be loaded by the aggregator.
+
+        Returns
+        -------
+        An object combining the results of each individual optimisation.
+
+        Raises
+        ------
+        AssertionError
+            If the model has 0 dimensions.
+        ValueError
+            If the analysis is not a combined analysis
+        """
+        results = []
+
+        _paths = self.paths
+        original_name = self.paths.name or "analysis"
+
+        model = analysis.modify_model(model=model)
+
+        try:
+            if not isinstance(model, Collection):
+                model = [model for _ in range(len(analysis.analyses))]
+        except AttributeError:
+            raise ValueError(
+                f"Analysis with type {type(analysis)} is not supported by fit_sequential"
+            )
+
+        for i, (model, analysis) in enumerate(zip(model, analysis.analyses)):
+            self.paths = copy.copy(_paths)
+            self.paths.name = f"{original_name}/{i}"
+            results.append(
+                self.fit(
+                    model=model,
+                    analysis=analysis,
+                    info=info,
+                )
+            )
+        self.paths = _paths
+        return CombinedResult(results)
+
+    def fit(
+        self,
+        model: AbstractPriorModel,
+        analysis: Analysis,
+        info: Optional[Dict] = None,
+        bypass_nuclear_if_on: bool = False,
+    ) -> Union["Result", List["Result"]]:
+        """
+        Fit a model, M with some function f that takes instances of the
+        class represented by model M and gives a score for their fitness.
+
+        A model which represents possible instances with some dimensionality is fit.
+
+        The analysis provides two functions. One visualises an instance of a model and the
+        other scores an instance based on how well it fits some data. The search
+        produces instances of the model by picking points in an N dimensional space.
+
+        Parameters
+        ----------
+        analysis
+            An object that encapsulates the data and a log likelihood function which fits the model to the data
+            via the non-linear search.
+        model
+            The model that is fitted to the data, which is used by the non-linear search to create instances of
+            the model that are fitted to the data via the log likelihood function.
+        info
+            Optional dictionary containing information about the fit that can be saved in the `files` folder
+            (e.g. as `files/info.json`) and can be loaded via the database.
+        bypass_nuclear_if_on
+            If nuclear mode is on (environment variable "PYAUTOFIT_NUCLEAR_MODE=1") passing this as True will
+            bypass it.
+
+        Returns
+        -------
+        An object encapsulating how well the model fit the data, the best fit instance
+        and an updated model with free parameters updated to represent beliefs
+        produced by this fit.
+
+        Raises
+        ------
+        AssertionError
+            If the model has 0 dimensions.
+        """
+        self.check_model(model=model)
+
+        model = analysis.modify_model(model)
+        self.paths.model = model
+        self.paths.unique_tag = self.unique_tag
+
+        if self.is_master:
+            self.paths.restore()
+
+        model.freeze()
+        analysis = analysis.modify_before_fit(paths=self.paths, model=model)
+        model.unfreeze()
+
+        if self.is_master:
+            self.pre_fit_output(
+                analysis=analysis,
+                model=model,
+                info=info,
+            )
+
+        if not self.paths.is_complete:
+            result = self.start_resume_fit(
+                analysis=analysis,
+                model=model,
+            )
+        else:
+            result = self.result_via_completed_fit(
+                analysis=analysis,
+                model=model,
+            )
+
+        if self.is_master:
+            analysis = analysis.modify_after_fit(
+                paths=self.paths, model=model, result=result
+            )
+
+            self.post_fit_output(
+                bypass_nuclear_if_on=bypass_nuclear_if_on,
+                search_internal=result.search_internal,
+            )
+
+        return result
+
+    def pre_fit_output(
+        self, analysis: Analysis, model: AbstractPriorModel, info: Optional[Dict] = None
+    ):
+        """
+        Outputs attributes of fit before the non-linear search begins.
+
+        The following attributes of a fit may be output before the search begins:
+
+        - The model composition, which is output as a .json file (`files/model.json`).
+
+        - The non-linear search settings, which are output as a .json file (`files/search.json`).
+
+        - Custom attributes of the analysis defined via the `save_attributes` method of the analysis class, for
+        example the data (e.g. `files/data.json`).
+
+        - Custom Visualization associated with the analysis, defined via the `visualize_before_fit`
+        and `visualize_before_fit_combined` methods. This is typically quantities that do not change during the
+        model-fit (e.g. the data).
+
+        Parameters
+        ----------
+        analysis
+            An object that encapsulates the data and a log likelihood function which fits the model to the data
+            via the non-linear search.
+        model
+            The model that is fitted to the data, which is used by the non-linear search to create instances of
+            the model that are fitted to the data via the log likelihood function.
+        info
+            Optional dictionary containing information about the fit that can be saved in the `files` folder
+            (e.g. as `files/info.json`) and can be loaded via the database.
+        """
+
+        self.logger.info(f"The output path of this fit is {self.paths.output_path}")
+
+        if not self.paths.is_complete or self.force_pickle_overwrite:
+            self.logger.info(
+                f"Outputting pre-fit files (e.g. model.info, visualization)."
+            )
+
+            self.paths.save_all(
+                search_config_dict=self.config_dict_search,
+                info=info,
+            )
+            analysis.save_attributes(paths=self.paths)
+
+        if analysis.should_visualize(paths=self.paths):
+            analysis.visualize_before_fit(
+                paths=self.paths,
+                model=model,
+            )
+            analysis.visualize_before_fit_combined(
+                analyses=None,
+                paths=self.paths,
+                model=model,
+            )
+
+            timeout_seconds = get_timeout_seconds()
+
+            if timeout_seconds is not None:
+                logger.info(
+                    f"\n\n ***Log Likelihood Function timeout is "
+                    f"turned on and set to {timeout_seconds} seconds.***\n"
+                )
+
+    def start_resume_fit(self, analysis: Analysis, model: AbstractPriorModel) -> Result:
+        """
+        Start a non-linear search from scratch, or resumes one which was previously terminated mid-way through.
+
+        If the search is resumed, the model-fit will begin by loading the samples from the previous search and
+        from where it left off.
+
+        After the search is completed, a `.completed` file is output so that if the search is resumed in the future
+        it is not repeated and results are loaded via the `update_completed_fit` method.
+
+        Results are also output to hard-disk in the `files` folder via the `save_results` method of the analysis class.
+
+        Parameters
+        ----------
+        analysis
+            An object that encapsulates the data and a log likelihood function which fits the model to the data
+            via the non-linear search.
+        model
+            The model that is fitted to the data, which is used by the non-linear search to create instances of
+            the model that are fitted to the data via the log likelihood function.
+
+        Returns
+        -------
+        The result of the non-linear search, which includes the best-fit model instance and best-fit log likelihood
+        and errors on the model parameters.
+        """
+        if self.is_master:
+            if not isinstance(self.paths, DatabasePaths) and not isinstance(
+                self.paths, NullPaths
+            ):
+                self.timer.start()
+
+        model.freeze()
+        search_internal = self._fit(
+            model=model,
+            analysis=analysis,
+        )
+        samples = self.perform_update(
+            model=model,
+            analysis=analysis,
+            search_internal=search_internal,
+            during_analysis=False,
+        )
+
+        result = analysis.make_result(
+            samples_summary=samples.summary(),
+            paths=self.paths,
+            samples=samples,
+            search_internal=search_internal
+        )
+
+        if self.is_master:
+            analysis.save_results(paths=self.paths, result=result)
+            analysis.save_results_combined(paths=self.paths, result=result)
+
+        model.unfreeze()
+
+        self.paths.completed()
+
+        return result
+
+    def result_via_completed_fit(
+        self,
+        analysis: Analysis,
+        model: AbstractPriorModel,
+    ) -> Result:
+        """
+        Returns the result of the non-linear search of a completed model-fit.
+
+        The result contains the non-linear search samples summary, which contains the maximum log likelihood instance
+        that is used for visualization and prior passing via the search chaining API.
+
+        This funciton may also load the full samples of the completed fit, for example if visualization of the
+        seatch chains (e.g. a corner plot) is performed. This task is optional and be slow due to loading times.
+
+        Optional tasks can be performed to update the results of the model-fit on hard-disk depending on the following
+        entries of the `general.yaml` config file's `output` section:
+
+        ` `force_visualize_overwrite=True`: the visualization of the model-fit is performed again (e.g. to
+        add new visualizations or replot figures with a different source code).
+
+        - `force_pickle_overwrite=True`: the output files of the model-fit are recreated (e.g. to add a new attribute
+        that was previously not output).
+
+        Parameters
+        ----------
+        analysis
+            An object that encapsulates the data and a log likelihood function which fits the model to the data
+            via the non-linear search.
+        model
+            The model that is fitted to the data, which is used by the non-linear search to create instances of
+            the model that are fitted to the data via the log likelihood function.
+
+        Returns
+        -------
+        The result of the non-linear search, which includes the best-fit model instance and best-fit log likelihood
+        and errors on the model parameters.
+        """
+
+        model.freeze()
+        samples_summary = self.paths.load_samples_summary()
+
+        result = analysis.make_result(
+            samples_summary=samples_summary,
+            paths=self.paths
+        )
+
+        if self.is_master:
+            self.logger.info(f"Fit Already Completed: skipping non-linear search.")
+
+            if self.force_visualize_overwrite:
+                self.perform_visualization(
+                    model=model,
+                    analysis=analysis,
+                    samples_summary=samples_summary,
+                    during_analysis=False,
+                )
+
+            if self.force_pickle_overwrite:
+                self.logger.info("Forcing pickle overwrite")
+
+                analysis.save_results(paths=self.paths, result=result)
+                analysis.save_results_combined(paths=self.paths, result=result)
+
+        model.unfreeze()
+
+        return result
+
+    def post_fit_output(self, search_internal, bypass_nuclear_if_on: bool):
+        """
+        Cleans up the output folderds after a completed non-linear search.
+
+        The main task this performs is removing the folder containing the results of a non-linear search such that only
+        its corresponding `.zip` file is left. This is use for supercomputers, where users often have a file limit on
+        the number of files they can store in their home directory, so storing them all in just a .zip file is
+        advantageous.
+
+        This only occurs if `remove_files=False` in the `general.yaml` config file's `output` section.
+
+        Parameters
+        ----------
+        bypass_nuclear_if_on
+            Whether to use nuclear mode to delete a lot of files (see nuclear mode description).
+        """
+        if not conf.instance["output"]["search_internal"]:
+            self.logger.info("Removing search internal folder.")
+            self.paths.remove_search_internal()
+        else:
+            self.output_search_internal(search_internal=search_internal)
+
+        self.logger.info("Removing all files except for .zip file")
+        self.paths.zip_remove()
+
+        if not bypass_nuclear_if_on:
+            self.paths.zip_remove_nuclear()
+
+    @abstractmethod
+    def _fit(self, model: AbstractPriorModel, analysis: Analysis):
+        pass
+
+    def check_model(self, model: AbstractPriorModel):
+        if model is not None and model.prior_count == 0:
+            raise AssertionError("Model has no priors! Cannot fit a 0 dimension model.")
+
+    def config_dict_test_mode_from(self, config_dict: Dict) -> Dict:
+        raise NotImplementedError
+
+    @property
+    def _class_config(self) -> Dict:
+        return self.config_type[self.__class__.__name__]
+
+    @cached_property
+    def config_dict_search(self) -> Dict:
+        config_dict = copy.deepcopy(self._class_config["search"])
+
+        for key, value in config_dict.items():
+            try:
+                config_dict[key] = self.kwargs[key]
+            except KeyError:
+                pass
+
+        return config_dict
+
+    @cached_property
+    def config_dict_run(self) -> Dict:
+        config_dict = copy.deepcopy(self._class_config["run"])
+
+        for key, value in config_dict.items():
+            try:
+                config_dict[key] = self.kwargs[key]
+            except KeyError:
+                pass
+
+        if os.environ.get("PYAUTOFIT_TEST_MODE") == "1":
+            logger.warning(f"TEST MODE ON: SEARCH WILL SKIP SAMPLING\n\n")
+
+            config_dict = self.config_dict_test_mode_from(config_dict=config_dict)
+
+        return config_dict
+
+    @property
+    def config_dict_settings(self) -> Dict:
+        return self._class_config["settings"]
+
+    @property
+    def config_type(self):
+        raise NotImplementedError()
+
+    def _config(self, section, attribute_name):
+        """
+        Get a config field from this search's section in non_linear.ini by a key and value type.
+
+        Parameters
+        ----------
+        attribute_name: str
+            The analysis_path of the field
+
+        Returns
+        -------
+        attribute
+            An attribute for the key with the specified type.
+        """
+        return self._class_config[section][attribute_name]
+
+    def output_search_internal(self, search_internal):
+        self.paths.save_search_internal(
+            obj=search_internal,
+        )
+
+    def perform_update(
+        self,
+        model: AbstractPriorModel,
+        analysis: Analysis,
+        during_analysis: bool,
+        search_internal=None,
+    ) -> Samples:
+        """
+        Perform an update of the non-linear search's model-fitting results.
+
+        This occurs every `iterations_per_update` of the non-linear search and once it is complete.
+
+        The update performs the following tasks (if the settings indicate they should be performed):
+
+        1) Visualize the search results.
+        2) Visualize the maximum log likelihood model using model-specific visualization implented via the `Analysis`
+           object.
+        3) Perform profiling of the analysis object `log_likelihood_function` and ouptut run-time information.
+        4) Output the `search.summary` file which contains information on model-fitting so far.
+        5) Output the `model.results` file which contains a concise text summary of the model results so far.
+
+        Parameters
+        ----------
+        model
+            The model which generates instances for different points in parameter space.
+        analysis
+            Contains the data and the log likelihood function which fits an instance of the model to the data, returning
+            the log likelihood the `NonLinearSearch` maximizes.
+        during_analysis
+            If the update is during a non-linear search, in which case tasks are only performed after a certain number
+            of updates and only a subset of visualization may be performed.
+        """
+
+        self.iterations += self.iterations_per_update
+        if during_analysis:
+            self.logger.info(
+                f"""Fit Still Running: Updating results after {self.iterations} iterations (see
+                output folder for latest visualization, samples, etc.)"""
+            )
+        else:
+            self.logger.info(
+                "Fit Complete: Updating final results (see "
+                "output folder for final visualization, samples, etc.)"
+            )
+
+        if not isinstance(self.paths, DatabasePaths) and not isinstance(
+            self.paths, NullPaths
+        ):
+            self.timer.update()
+
+        samples = self.samples_from(model=model, search_internal=search_internal)
+        samples_summary = samples.summary()
+
+        try:
+            instance = samples_summary.instance
+        except exc.FitException:
+            return samples
+
+        if self.is_master:
+
+            self.paths.save_samples(samples=samples)
+            self.paths.save_samples_summary(samples_summary=samples_summary)
+
+            if (
+                    (during_analysis and conf.instance["output"]["latent_during_fit"]) or
+                    (not during_analysis and conf.instance["output"]["latent_after_fit"])
+            ):
+
+                latent_variables = analysis.compute_all_latent_variables(samples_for_csv)
+
+                if latent_variables:
+                    self.paths.save_latent_variables(
+                        latent_variables,
+                        samples=samples,
+                    )
+
+            self.perform_visualization(
+                model=model,
+                analysis=analysis,
+                samples_summary=samples_summary,
+                during_analysis=during_analysis,
+                search_internal=search_internal,
+            )
+
+            if self.should_profile:
+                self.logger.debug("Profiling Maximum Likelihood Model")
+                analysis.profile_log_likelihood_function(
+                    paths=self.paths,
+                    instance=instance,
+                )
+
+            self.logger.debug("Outputting model result")
+            try:
+                log_likelihood_function = jax_wrapper.jit(
+                    analysis.log_likelihood_function,
+                )
+                log_likelihood_function(instance=instance)
+
+                start = time.time()
+                log_likelihood_function(instance=instance)
+                log_likelihood_function_time = time.time() - start
+
+                self.paths.save_summary(
+                    samples=samples,
+                    log_likelihood_function_time=log_likelihood_function_time,
+                )
+            except exc.FitException:
+                pass
+
+            if not during_analysis and self.remove_state_files_at_end:
+                self.logger.debug("Removing state files")
+                try:
+                    self.remove_state_files()
+                except FileNotFoundError:
+                    pass
+
+        return samples
+
+    def perform_visualization(
+        self,
+        model: AbstractPriorModel,
+        analysis: AbstractPriorModel,
+        samples_summary : SamplesSummary,
+        during_analysis: bool,
+        search_internal=None,
+    ):
+        """
+        Perform visualization of the non-linear search's model-fitting results.
+
+        This occurs every `iterations_per_update` of the non-linear search, when the search is complete and can
+        also be forced to occur even though a search is completed on a rerun, to update the visualization
+        with different `matplotlib` settings.
+
+        The update performs the following tasks (if the settings indicate they should be performed):
+
+        1) Visualize the maximum log likelihood model using model-specific visualization implented via the `Analysis`
+           object.
+        2) Visualize the search results.
+
+        Parameters
+        ----------
+        model
+            The model which generates instances for different points in parameter space.
+        analysis
+            Contains the data and the log likelihood function which fits an instance of the model to the data, returning
+            the log likelihood the `NonLinearSearch` maximizes.
+        during_analysis
+            If the update is during a non-linear search, in which case tasks are only performed after a certain number
+            of updates and only a subset of visualization may be performed.
+        """
+
+        self.logger.debug("Visualizing")
+
+        if analysis.should_visualize(paths=self.paths, during_analysis=during_analysis):
+            analysis.visualize(
+                paths=self.paths,
+                instance=samples_summary.instance,
+                during_analysis=during_analysis
+            )
+            analysis.visualize_combined(
+                analyses=None,
+                paths=self.paths,
+                instance=samples_summary.instance,
+                during_analysis=during_analysis,
+            )
+
+        if analysis.should_visualize(paths=self.paths, during_analysis=during_analysis):
+
+            if not isinstance(self.paths, NullPaths):
+
+                samples = self.samples_from(model=model, search_internal=search_internal)
+
+                self.plot_results(samples=samples)
+
+    @property
+    def samples_cls(self):
+        raise NotImplementedError()
+
+    def remove_state_files(self):
+        pass
+
+    def samples_from(self, model: AbstractPriorModel, search_internal=None) -> Samples:
+        """
+        Loads the samples of a non-linear search from its output files.
+
+        The samples can be loaded from one of two files, which are attempted to be loading in the following order:
+
+        1) Load via the internal results of the non-linear search, which are specified to that search's outputs
+           (e.g. the .hdf file output by the MCMC method `emcee`).
+
+        2) Load via the `samples.csv` and `samples_info.json` files of the search, which are outputs that are the
+           same for all non-linear searches as they are homogenized by autofit.
+
+        Parameters
+        ----------
+        model
+            The model which generates instances for different points in parameter space.
+        """
+        try:
+            return self.samples_via_internal_from(
+                model=model, search_internal=search_internal
+            )
+        except (FileNotFoundError, NotImplementedError, AttributeError):
+            return self.samples_via_csv_from(model=model)
+
+    def samples_via_internal_from(
+        self, model: AbstractPriorModel, search_internal=None
+    ):
+        raise NotImplementedError
+
+    def samples_via_csv_from(self, model: AbstractPriorModel) -> Samples:
+        """
+        Returns a `Samples` object from the `samples.csv` and `samples_info.json` files.
+
+        The samples contain all information on the parameter space sampling (e.g. the parameters,
+        log likelihoods, etc.).
+
+        The samples in csv format are already converted to the autofit format, where samples are lists of values
+        (e.g. `parameter_lists`, `log_likelihood_list`).
+
+        Parameters
+        ----------
+        model
+            Maps input vectors of unit parameter values to physical values and model instances via priors.
+        """
+
+        return self.samples_cls.from_csv(
+            paths=self.paths,
+            model=model,
+        )
+
+    @check_cores
+    def make_pool(self):
+        """Make the pool instance used to parallelize a `NonLinearSearch` alongside a set of unique ids for every
+        process in the pool. If the specified number of cores is 1, a pool instance is not made and None is returned.
+
+        The pool cannot be set as an attribute of the class itself because this prevents pickling, thus it is generated
+        via this function before calling the non-linear search.
+
+        The pool instance is also set up with a list of unique pool ids, which are used during model-fitting to
+        identify a 'master core' (the one whose id value is lowest) which handles model result output, visualization,
+        etc."""
+        self.logger.info("...using pool")
+        return mp.Pool(processes=self.number_of_cores)
+
+    @check_cores
+    def make_sneaky_pool(self, fitness: Fitness) -> Optional[SneakyPool]:
+        """
+        Create a pool for multiprocessing that uses slight-of-hand
+        to avoid copying the fitness function between processes
+        multiple times.
+
+        Parameters
+        ----------
+        fitness
+            An instance of a fitness class used to evaluate the
+            likelihood that a particular model is correct
+
+        Returns
+        -------
+        An implementation of a multiprocessing pool
+        """
+        self.logger.warning(
+            "...using SneakyPool. This copies the likelihood function "
+            "to each process on instantiation to avoid copying multiple "
+            "times."
+        )
+        return SneakyPool(
+            processes=self.number_of_cores, paths=self.paths, fitness=fitness
+        )
+
+    def make_sneakier_pool(self, fitness_function: Fitness, **kwargs) -> SneakierPool:
+        if self.is_master:
+            self.logger.info(f"number of cores == {self.number_of_cores}")
+
+        if self.is_master:
+            if self.number_of_cores > 1:
+                self.logger.info("Creating SneakierPool...")
+            else:
+                self.logger.info("Creating multiprocessing Pool of size 1...")
+
+        pool = SneakierPool(
+            processes=self.number_of_cores, fitness=fitness_function, **kwargs
+        )
+
+        return pool
+
+    def __eq__(self, other):
+        return isinstance(other, NonLinearSearch) and self.__dict__ == other.__dict__
+
+    def plot_results(self, samples):
+        raise NotImplementedError