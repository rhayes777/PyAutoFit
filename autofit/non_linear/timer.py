--- conflicted
+++ resolved
@@ -1,86 +1,80 @@
-import datetime as dt
-import os
-from os import path
-import time
-
-
-class Timer:
-
-    def __init__(self, samples_path: str):
-        """Times the run-time of the non-linear searches, by outputting a start-time file to the hard-disk and using
-        this to determine the total run time when a `NonLinearSearch` update is performed.
-
-        Parameters
-        ----------
-        samples_path
-            The directory in which the timer should save results
-        """
-
-        self.samples_path = samples_path
-        os.makedirs(
-            samples_path,
-            exist_ok=True
-        )
-
-    def start(self):
-        """
-        Record the start time of a `NonLinearSearch` as universal date time, so that the run-time of the search can be
-        recorded.
-        """
-        if self.start_time is None:
-            return
-
-        start_time_path = path.join(
-            self.samples_path,
-            ".start_time"
-        )
-        try:
-            with open(start_time_path) as f:
-                float(f.read())
-        except FileNotFoundError:
-            start = time.time()
-            with open(start_time_path, "w+") as f:
-                f.write(str(start))
-
-    def update(self):
-        """
-        Update the timer of the `NonLinearSearch` so it reflections how long the `NonLinearSearch` ahs been running.
-        """
-<<<<<<< HEAD
-        if self.start_time is None:
-            return
-
-        execution_time = str(dt.timedelta(seconds=time.time() - float(self.start_time)))
-=======
-        try:
-            execution_time = str(dt.timedelta(seconds=time.time() - float(self.start_time)))
-        except TypeError:
-            return 
->>>>>>> ed3166d1
-
-        with open(
-                path.join(self.samples_path, ".time"), "w+"
-        ) as f:
-            f.write(execution_time)
-
-    @property
-    def start_time(self):
-        """Load the start time written to hard disk from the .start_time file."""
-        try:
-            with open(
-                    path.join(self.samples_path, ".start_time"), "r"
-            ) as f:
-                return f.read()
-        except FileNotFoundError:
-            return None
-
-    @property
-    def time(self):
-        """Load the total time of the `NonLinearSearch` written to hard disk fom the .start_time file."""
-        try:
-            with open(
-                    path.join(self.samples_path, ".time"), "r"
-            ) as f:
-                return f.read()
-        except FileNotFoundError:
-            return None
+import datetime as dt
+import os
+from os import path
+import time
+
+
+class Timer:
+
+    def __init__(self, samples_path: str):
+        """Times the run-time of the non-linear searches, by outputting a start-time file to the hard-disk and using
+        this to determine the total run time when a `NonLinearSearch` update is performed.
+
+        Parameters
+        ----------
+        samples_path
+            The directory in which the timer should save results
+        """
+
+        self.samples_path = samples_path
+        os.makedirs(
+            samples_path,
+            exist_ok=True
+        )
+
+    def start(self):
+        """
+        Record the start time of a `NonLinearSearch` as universal date time, so that the run-time of the search can be
+        recorded.
+        """
+        if self.start_time is None:
+            return
+
+        start_time_path = path.join(
+            self.samples_path,
+            ".start_time"
+        )
+        try:
+            with open(start_time_path) as f:
+                float(f.read())
+        except FileNotFoundError:
+            start = time.time()
+            with open(start_time_path, "w+") as f:
+                f.write(str(start))
+
+    def update(self):
+        """
+        Update the timer of the `NonLinearSearch` so it reflections how long the `NonLinearSearch` ahs been running.
+        """
+
+        try:
+            execution_time = str(dt.timedelta(seconds=time.time() - float(self.start_time)))
+        except TypeError:
+            return
+
+        with open(
+                path.join(self.samples_path, ".time"), "w+"
+        ) as f:
+            f.write(execution_time)
+
+    @property
+    def start_time(self):
+        """Load the start time written to hard disk from the .start_time file."""
+        try:
+            with open(
+                    path.join(self.samples_path, ".start_time"), "r"
+            ) as f:
+                return f.read()
+        except FileNotFoundError:
+            return None
+
+    @property
+    def time(self):
+        """Load the total time of the `NonLinearSearch` written to hard disk fom the .start_time file."""
+        try:
+            with open(
+                    path.join(self.samples_path, ".time"), "r"
+            ) as f:
+                return f.read()
+        except FileNotFoundError:
+            return None