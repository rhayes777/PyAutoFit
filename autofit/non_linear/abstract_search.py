--- conflicted
+++ resolved
@@ -1,1050 +1,1035 @@
-import copy
-import logging
-import multiprocessing as mp
-import os
-import time
-import warnings
-from abc import ABC, abstractmethod
-from collections import Counter
-from functools import wraps
-from os import path
-from typing import Dict, Optional, Union, Tuple, List
-
-import numpy as np
-
-from autoconf import conf, cached_property
-from autofit import exc
-from autofit.database.sqlalchemy_ import sa
-from autofit.graphical import (
-    MeanField,
-    AnalysisFactor,
-    _HierarchicalFactor,
-    FactorApproximation,
-)
-from autofit.graphical.utils import Status
-from autofit.mapper.prior_model.collection import Collection
-from autofit.non_linear.initializer import Initializer
-from autofit.non_linear.parallel import SneakyPool
-from autofit.non_linear.paths.abstract import AbstractPaths
-from autofit.non_linear.paths.directory import DirectoryPaths
-from autofit.non_linear.paths.sub_directory_paths import SubDirectoryPaths
-from autofit.non_linear.result import Result
-from autofit.non_linear.timer import Timer
-from .analysis import Analysis
-from .analysis.combined import CombinedResult
-from .analysis.indexed import IndexCollectionAnalysis
-from .paths.null import NullPaths
-from ..graphical.declarative.abstract import PriorFactor
-from ..graphical.expectation_propagation import AbstractFactorOptimiser
-from ..tools.util import to_dict, from_dict
-
-logger = logging.getLogger(__name__)
-
-
-def check_cores(func):
-    """
-    Checks how many cores the search has been configured to
-    use and then returns None instead of calling the pool
-    creation function in the case that only one core has
-    been set.
-
-    Parameters
-    ----------
-    func
-        A function that creates a pool
-
-    Returns
-    -------
-    None or a pool
-    """
-
-    @wraps(func)
-    def wrapper(self, *args, **kwargs):
-        self.logger.info(f"number_of_cores == {self.number_of_cores}...")
-        if self.number_of_cores == 1:
-            self.logger.info("...not using pool")
-            return None
-        return func(self, *args, **kwargs)
-
-    return wrapper
-
-
-class NonLinearSearch(AbstractFactorOptimiser, ABC):
-    def __init__(
-        self,
-        name: Optional[str] = None,
-        path_prefix: Optional[str] = None,
-        unique_tag: Optional[str] = None,
-        prior_passer: "PriorPasser" = None,
-        initializer: Initializer = None,
-        iterations_per_update: int = None,
-        number_of_cores: int = 1,
-        session: Optional[sa.orm.Session] = None,
-        **kwargs,
-    ):
-        """
-        Abstract base class for non-linear searches.L
-
-        This class sets up the file structure for the non-linear search, which are standardized across all non-linear
-        searches.
-
-        Parameters
-        ----------
-        name
-            The name of the search, controlling the last folder results are output.
-        path_prefix
-            The path of folders prefixing the name folder where results are output.
-        unique_tag
-            The name of a unique tag for this model-fit, which will be given a unique entry in the sqlite database
-            and also acts as the folder after the path prefix and before the search name.
-        prior_passer
-            Controls how priors are passed from the results of this `NonLinearSearch` to a subsequent non-linear search.
-        initializer
-            Generates the initialize samples of non-linear parameter space (see autofit.non_linear.initializer).
-        session
-            An SQLAlchemy session instance so the results of the model-fit are written to an SQLite database.
-        """
-        super().__init__()
-
-        from autofit.non_linear.paths.database import DatabasePaths
-
-        path_prefix = path_prefix or ""
-        self.path_prefix = path_prefix
-
-        self.path_prefix_no_unique_tag = path_prefix
-
-        self._logger = None
-
-        logger.info(f"Creating search")
-
-        if unique_tag is not None:
-            path_prefix = path.join(path_prefix, unique_tag)
-
-        self.unique_tag = unique_tag
-
-        if session is not None:
-            logger.debug("Session found. Using database.")
-            paths = DatabasePaths(
-                name=name,
-                path_prefix=path_prefix,
-                session=session,
-                save_all_samples=kwargs.get("save_all_samples", False),
-                unique_tag=unique_tag,
-            )
-        elif name is not None or path_prefix:
-            logger.debug("Session not found. Using directory output.")
-            paths = DirectoryPaths(
-                name=name, path_prefix=path_prefix, unique_tag=unique_tag
-            )
-        else:
-            paths = NullPaths()
-
-        self.paths: AbstractPaths = paths
-
-        self.prior_passer = prior_passer or PriorPasser.from_config(config=self._config)
-
-        self.force_pickle_overwrite = conf.instance["general"]["output"][
-            "force_pickle_overwrite"
-        ]
-        self.skip_save_samples = kwargs.get("skip_save_samples")
-        if self.skip_save_samples is None:
-            self.skip_save_samples = conf.instance["general"]["output"].get(
-                "skip_save_samples"
-            )
-
-        self.force_visualize_overwrite = conf.instance["general"]["output"][
-            "force_visualize_overwrite"
-        ]
-
-        if initializer is None:
-            self.logger.debug("Creating initializer ")
-            self.initializer = Initializer.from_config(config=self._config)
-        else:
-            self.initializer = initializer
-
-        self.iterations_per_update = iterations_per_update or self._config(
-            "updates", "iterations_per_update"
-        )
-
-        if conf.instance["general"]["hpc"]["hpc_mode"]:
-            self.iterations_per_update = conf.instance["general"]["hpc"][
-                "iterations_per_update"
-            ]
-
-        self.remove_state_files_at_end = self._config(
-            "updates",
-            "remove_state_files_at_end",
-        )
-
-        self.iterations = 0
-
-        self.should_profile = conf.instance["general"]["profiling"]["should_profile"]
-
-        self.silence = self._config("printing", "silence")
-
-        if conf.instance["general"]["hpc"]["hpc_mode"]:
-            self.silence = True
-
-        self.kwargs = kwargs
-
-        for key, value in self.config_dict_search.items():
-            setattr(self, key, value)
-
-        try:
-            for key, value in self.config_dict_run.items():
-                setattr(self, key, value)
-        except KeyError:
-            pass
-
-        self.number_of_cores = number_of_cores
-
-        if number_of_cores > 1 and any(
-            os.environ.get(key) != "1"
-            for key in (
-                "OPENBLAS_NUM_THREADS",
-                "MKL_NUM_THREADS",
-                "OMP_NUM_THREADS",
-                "VECLIB_MAXIMUM_THREADS",
-                "NUMEXPR_NUM_THREADS",
-            )
-        ):
-            warnings.warn(
-                exc.SearchWarning(
-                    """
-                    The non-linear search is using multiprocessing (number_of_cores>1). 
-                    
-                    However, the following environment variables have not been set to 1:
-                    
-                    OPENBLAS_NUM_THREADS
-                    MKL_NUM_THREADS
-                    OMP_NUM_THREADS
-                    VECLIB_MAXIMUM_THREADS
-                    NUMEXPR_NUM_THREADS
-                    
-                    This can lead to performance issues, because both the non-linear search and libraries that may be
-                    used in your `log_likelihood_function` evaluation (e.g. NumPy, SciPy, scikit-learn) may attempt to
-                    parallelize over all cores available.
-                    
-                    This will lead to slow-down, due to overallocation of tasks over the CPUs.
-                    
-                    To mitigate this, set the environment variables to 1 via the following command on your
-                    bash terminal / command line:
-                    
-                    export OPENBLAS_NUM_THREADS=1
-                    export MKL_NUM_THREADS=1
-                    export OMP_NUM_THREADS=1
-                    export VECLIB_MAXIMUM_THREADS=1
-                    export NUMEXPR_NUM_THREADS=1
-                 
-                    This means only the non-linear search is parallelized over multiple cores.
-                    
-                    If you "know what you are doing" and do not want these environment variables to be set to one, you 
-                    can disable this warning by changing the following entry in the config files:
-                    
-                    `config -> general.yaml -> parallel: -> warn_environment_variable=False`
-                    """
-                )
-            )
-
-        self.optimisation_counter = Counter()
-
-    __identifier_fields__ = tuple()
-
-    def optimise(
-        self,
-        factor_approx: FactorApproximation,
-        status: Status = Status(),
-    ) -> Tuple[MeanField, Status]:
-        """
-        Perform optimisation for expectation propagation. Currently only
-        applicable for ModelFactors created by the declarative interface.
-
-        1. Analysis and model classes are extracted from the factor.
-        2. Priors are updated from the mean field.
-        3. Analysis and model are fit as usual.
-        4. A new mean field is constructed with the (posterior) 'linking' priors.
-        5. Projection is performed to produce an updated EPMeanField object.
-
-        Output directories are generated according to the factor and the number
-        of the search. For example a factor called "factor" would output:
-
-        factor/optimization_0/<identifier>
-        factor/optimization_1/<identifier>
-        factor/optimization_2/<identifier>
-
-        For the first, second and third optimizations respectively.
-
-        Parameters
-        ----------
-        factor_approx
-            A collection of messages defining the current best approximation to
-            some global model
-        status
-
-        Returns
-        -------
-        An updated approximation to the model having performed optimisation on
-        a single factor.
-        """
-
-        factor = factor_approx.factor
-
-        _ = status
-        if not isinstance(factor, (AnalysisFactor, PriorFactor, _HierarchicalFactor)):
-            raise NotImplementedError(
-                f"Optimizer {self.__class__.__name__} can only be applied to"
-                f" AnalysisFactors, HierarchicalFactors and PriorFactors"
-            )
-
-        model = factor.prior_model.mapper_from_prior_arguments(
-            {
-                prior: prior.with_message(message)
-                for prior, message in factor_approx.cavity_dist.arguments.items()
-            }
-        )
-
-        analysis = factor.analysis
-
-        number = self.optimisation_counter[factor.name]
-
-        self.optimisation_counter[factor.name] += 1
-
-        self.paths = SubDirectoryPaths(
-            parent=self.paths,
-            analysis_name=f"{factor.name}/optimization_{number}",
-            is_flat=True,
-        )
-
-        result = self.fit(model=model, analysis=analysis)
-
-        new_model_dist = MeanField.from_priors(result.projected_model.priors)
-
-        status.result = result
-
-        return new_model_dist, status
-
-    @property
-    def name(self):
-        return self.paths.name
-
-    def __getstate__(self):
-        """
-        Remove the logger for pickling
-        """
-        state = self.__dict__.copy()
-        if "_logger" in state:
-            del state["_logger"]
-        if "paths" in state:
-            del state["paths"]
-        return state
-
-    @property
-    def logger(self):
-        if not hasattr(self, "_logger"):
-            self._logger = None
-        if self._logger is None:
-            logger_ = logging.getLogger(self.name)
-            self._logger = logger_
-        return self._logger
-
-    @property
-    def timer(self):
-        return Timer(self.paths.samples_path)
-
-    @property
-    def paths(self) -> Optional[AbstractPaths]:
-        return self._paths
-
-    @paths.setter
-    def paths(self, paths: Optional[AbstractPaths]):
-        if paths is not None:
-            paths.search = self
-        self._paths = paths
-
-    def copy_with_paths(self, paths):
-        self.logger.debug(f"Creating a copy of {self._paths.name}")
-        search_instance = copy.copy(self)
-        search_instance.paths = paths
-        search_instance._logger = None
-
-        return search_instance
-
-    class Fitness:
-        def __init__(
-            self, paths, model, analysis, samples_from_model, log_likelihood_cap=None
-        ):
-            self.i = 0
-
-            self.paths = paths
-            self.analysis = analysis
-
-            self.model = model
-            self.samples_from_model = samples_from_model
-
-            self.log_likelihood_cap = log_likelihood_cap
-
-        def __call__(self, parameters, *kwargs):
-            try:
-                figure_of_merit = self.figure_of_merit_from(parameter_list=parameters)
-
-                if np.isnan(figure_of_merit):
-                    return self.resample_figure_of_merit
-
-                return figure_of_merit
-
-            except exc.FitException:
-                return self.resample_figure_of_merit
-
-        def fit_instance(self, instance):
-            log_likelihood = self.analysis.log_likelihood_function(instance=instance)
-
-            if self.log_likelihood_cap is not None:
-                if log_likelihood > self.log_likelihood_cap:
-                    log_likelihood = self.log_likelihood_cap
-
-            return log_likelihood
-
-        def log_likelihood_from(self, parameter_list):
-            instance = self.model.instance_from_vector(vector=parameter_list)
-            log_likelihood = self.fit_instance(instance)
-
-            return log_likelihood
-
-        def log_posterior_from(self, parameter_list):
-            log_likelihood = self.log_likelihood_from(parameter_list=parameter_list)
-            log_prior_list = self.model.log_prior_list_from_vector(
-                vector=parameter_list
-            )
-
-            return log_likelihood + sum(log_prior_list)
-
-        def figure_of_merit_from(self, parameter_list):
-            """
-            The figure of merit is the value that the `NonLinearSearch` uses to sample parameter space. This varies
-            between different `NonLinearSearch`s, for example:
-
-                - The *Optimizer* *PySwarms* uses the chi-squared value, which is the -2.0*log_posterior.
-                - The *MCMC* algorithm *Emcee* uses the log posterior.
-                - Nested samplers such as *Dynesty* use the log likelihood.
-            """
-            raise NotImplementedError()
-
-        @staticmethod
-        def prior(cube, model):
-            # NEVER EVER REFACTOR THIS LINE! Haha.
-
-            phys_cube = model.vector_from_unit_vector(unit_vector=cube)
-
-            for i in range(len(phys_cube)):
-                cube[i] = phys_cube[i]
-
-            return cube
-
-        @staticmethod
-        def fitness(cube, model, fitness_function):
-            return fitness_function(instance=model.instance_from_vector(cube))
-
-        @property
-        def samples(self):
-            return self.samples_from_model(model=self.model)
-
-        @property
-        def resample_figure_of_merit(self):
-            """
-            If a sample raises a FitException, this value is returned to signify that the point requires resampling or
-             should be given a likelihood so low that it is discard.
-            """
-            return -np.inf
-
-    def fit_sequential(
-        self,
-        model,
-        analysis: IndexCollectionAnalysis,
-        info=None,
-        pickle_files=None,
-        log_likelihood_cap=None,
-    ) -> CombinedResult:
-        """
-        Fit multiple analyses contained within the analysis sequentially.
-
-        This can be useful for avoiding very high dimensional parameter spaces.
-
-        Parameters
-        ----------
-        log_likelihood_cap
-        analysis
-            Multiple analyses that are fit sequentially
-        model
-            An object that represents possible instances of some model with a
-            given dimensionality which is the number of free dimensions of the
-            model.
-        info
-            Optional dictionary containing information about the fit that can be loaded by the aggregator.
-        pickle_files : [str]
-            Optional list of strings specifying the path and filename of .pickle files, that are copied to each
-            model-fits pickles folder so they are accessible via the Aggregator.
-
-        Returns
-        -------
-        An object combining the results of each individual optimisation.
-
-        Raises
-        ------
-        AssertionError
-            If the model has 0 dimensions.
-        ValueError
-            If the analysis is not a combined analysis
-        """
-        results = []
-
-        _paths = self.paths
-        original_name = self.paths.name or "analysis"
-
-        model = analysis.modify_model(model=model)
-
-        try:
-            if not isinstance(model, Collection):
-                model = [model for _ in range(len(analysis.analyses))]
-        except AttributeError:
-            raise ValueError(
-                f"Analysis with type {type(analysis)} is not supported by fit_sequential"
-            )
-
-        for i, (model, analysis) in enumerate(zip(model, analysis.analyses)):
-            self.paths = copy.copy(_paths)
-            self.paths.name = f"{original_name}/{i}"
-            results.append(
-                self.fit(
-                    model=model,
-                    analysis=analysis,
-                    info=info,
-                    pickle_files=pickle_files,
-                    log_likelihood_cap=log_likelihood_cap,
-                )
-            )
-        self.paths = _paths
-        return CombinedResult(results)
-
-    def fit(
-        self,
-        model,
-        analysis: "Analysis",
-        info=None,
-        pickle_files=None,
-        log_likelihood_cap=None,
-        bypass_nuclear_if_on: bool = False,
-    ) -> Union["Result", List["Result"]]:
-        """
-        Fit a model, M with some function f that takes instances of the
-        class represented by model M and gives a score for their fitness.
-
-        A model which represents possible instances with some dimensionality is fit.
-
-        The analysis provides two functions. One visualises an instance of a model and the
-        other scores an instance based on how well it fits some data. The search
-        produces instances of the model by picking points in an N dimensional space.
-
-        Parameters
-        ----------
-        log_likelihood_cap
-        analysis : af.Analysis
-            An object that encapsulates the data and a log likelihood function.
-        model : ModelMapper
-            An object that represents possible instances of some model with a
-            given dimensionality which is the number of free dimensions of the
-            model.
-        info : dict
-            Optional dictionary containing information about the fit that can be loaded by the aggregator.
-        pickle_files : [str]
-            Optional list of strings specifying the path and filename of .pickle files, that are copied to each
-            model-fits pickles folder so they are accessible via the Aggregator.
-        bypass_nuclear_if_on
-            If nuclear mode is on (environment variable "PYAUTOFIT_NUCLEAR_MODE=1") passing this as True will
-            bypass it.
-
-        Returns
-        -------
-        An object encapsulating how well the model fit the data, the best fit instance
-        and an updated model with free parameters updated to represent beliefs
-        produced by this fit.
-
-        Raises
-        ------
-        AssertionError
-            If the model has 0 dimensions.
-        """
-        self.check_model(model=model)
-
-        self.logger.info("Starting search")
-
-        model = analysis.modify_model(model)
-        self.paths.model = model
-        self.paths.unique_tag = self.unique_tag
-        self.paths.restore()
-
-        analysis = analysis.modify_before_fit(paths=self.paths, model=model)
-
-<<<<<<< HEAD
-        analysis.visualize_before_fit(
-            paths=self.paths,
-            model=model,
-        )
-        analysis.visualize_before_fit_combined(
-            analyses=None,
-            paths=self.paths,
-            model=model,
-        )
-=======
-        if analysis.should_visualize(paths=self.paths):
-
-            analysis.visualize_before_fit(
-                paths=self.paths, model=model,
-            )
-            analysis.visualize_before_fit_combined(
-                analyses=None, paths=self.paths, model=model,
-            )
->>>>>>> a4f243de
-
-        if not self.paths.is_complete or self.force_pickle_overwrite:
-            self.logger.info("Saving path info")
-
-            self.paths.save_all(
-                search_config_dict=self.config_dict_search,
-                info=info,
-                pickle_files=pickle_files,
-            )
-            analysis.save_attributes_for_aggregator(paths=self.paths)
-
-        if not self.paths.is_complete:
-            self.logger.info("Not complete. Starting non-linear search.")
-
-            self.timer.start()
-
-            model.freeze()
-            self._fit(
-                model=model, analysis=analysis, log_likelihood_cap=log_likelihood_cap
-            )
-            model.unfreeze()
-
-            self.paths.completed()
-
-            samples = self.perform_update(
-                model=model, analysis=analysis, during_analysis=False
-            )
-
-            result = analysis.make_result(
-                samples=samples,
-                model=model,
-                sigma=self.prior_passer.sigma,
-                use_errors=self.prior_passer.use_errors,
-                use_widths=self.prior_passer.use_widths,
-            )
-
-            analysis.save_results_for_aggregator(paths=self.paths, result=result)
-
-            if not self.skip_save_samples:
-                self.paths.save_object("samples", samples)
-            self.paths.save_json("samples_summary", samples.summary().dict())
-
-        else:
-            self.logger.info(f"Already completed, skipping non-linear search.")
-
-            samples = self.paths.load_object("samples")
-
-            if self.force_visualize_overwrite:
-                self.perform_visualization(model=model, analysis=analysis, during_analysis=False)
-
-            result = analysis.make_result(
-                samples=samples,
-                model=model,
-                sigma=self.prior_passer.sigma,
-                use_errors=self.prior_passer.use_errors,
-                use_widths=self.prior_passer.use_widths,
-            )
-
-            if self.force_pickle_overwrite:
-                self.logger.info("Forcing pickle overwrite")
-                if not self.skip_save_samples:
-                    self.paths.save_object("samples", samples)
-                self.paths.save_json("samples_summary", samples.summary().dict())
-                try:
-                    self.paths.save_object("results", samples.results)
-                except AttributeError:
-                    self.paths.save_object("results", samples.results_internal)
-
-                analysis.save_results_for_aggregator(paths=self.paths, result=result)
-
-        self.paths.samples_to_csv(samples=samples)
-
-        analysis = analysis.modify_after_fit(
-            paths=self.paths, model=model, result=result
-        )
-
-        self.logger.info("Removing zip file")
-        self.paths.zip_remove()
-
-        if not bypass_nuclear_if_on:
-            self.paths.zip_remove_nuclear()
-
-        return result
-
-    @abstractmethod
-    def _fit(self, model, analysis, log_likelihood_cap=None):
-        pass
-
-    def check_model(self, model):
-        if model is not None and model.prior_count == 0:
-            raise AssertionError("Model has no priors! Cannot fit a 0 dimension model.")
-
-    def config_dict_with_test_mode_settings_from(self, config_dict: Dict) -> Dict:
-        return config_dict
-
-    @property
-    def _class_config(self) -> Dict:
-        return self.config_type[self.__class__.__name__]
-
-    @cached_property
-    def config_dict_search(self) -> Dict:
-        config_dict = copy.deepcopy(self._class_config["search"])
-
-        for key, value in config_dict.items():
-            try:
-                config_dict[key] = self.kwargs[key]
-            except KeyError:
-                pass
-
-        return config_dict
-
-    @cached_property
-    def config_dict_run(self) -> Dict:
-        config_dict = copy.deepcopy(self._class_config["run"])
-
-        for key, value in config_dict.items():
-            try:
-                config_dict[key] = self.kwargs[key]
-            except KeyError:
-                pass
-
-        if os.environ.get("PYAUTOFIT_TEST_MODE") == "1":
-            logger.warning(f"TEST MODE ON: SEARCH WILL SKIP SAMPLING\n\n")
-
-            config_dict = self.config_dict_with_test_mode_settings_from(
-                config_dict=config_dict
-            )
-
-        return config_dict
-
-    @property
-    def config_dict_settings(self) -> Dict:
-        return self._class_config["settings"]
-
-    @property
-    def config_type(self):
-        raise NotImplementedError()
-
-    def _config(self, section, attribute_name):
-        """
-        Get a config field from this search's section in non_linear.ini by a key and value type.
-
-        Parameters
-        ----------
-        attribute_name: str
-            The analysis_path of the field
-
-        Returns
-        -------
-        attribute
-            An attribute for the key with the specified type.
-        """
-        return self._class_config[section][attribute_name]
-
-    def perform_update(self, model : Collection, analysis : Analysis, during_analysis : bool):
-        """
-        Perform an update of the non-linear search's model-fitting results.
-
-        This occurs every `iterations_per_update` of the non-linear search and once it is complete.
-
-        The update performs the following tasks (if the settings indicate they should be performed):
-
-        1) Visualize the search results (e.g. a cornerplot).
-        2) Visualize the maximum log likelihood model using model-specific visualization implented via the `Analysis`
-           object.
-        3) Perform profiling of the analysis object `log_likelihood_function` and ouptut run-time information.
-        4) Output the `search.summary` file which contains information on model-fitting so far.
-        5) Output the `model.results` file which contains a concise text summary of the model results so far.
-
-        Parameters
-        ----------
-        model
-            The model which generates instances for different points in parameter space.
-        analysis
-            Contains the data and the log likelihood function which fits an instance of the model to the data, returning
-            the log likelihood the `NonLinearSearch` maximizes.
-        during_analysis
-            If the update is during a non-linear search, in which case tasks are only performed after a certain number
-            of updates and only a subset of visualization may be performed.
-        """
-
-        self.iterations += self.iterations_per_update
-        self.logger.info(
-            f"{self.iterations} Iterations: Performing update (Visualization, outputting samples, etc.)."
-        )
-
-        self.timer.update()
-
-        samples = self.samples_from(model=model)
-
-        self.paths.save_object("samples", samples)
-
-        try:
-            instance = samples.max_log_likelihood()
-        except exc.FitException:
-            return samples
-
-<<<<<<< HEAD
-        self.logger.debug("Visualizing")
-        analysis.visualize(
-            paths=self.paths, instance=instance, during_analysis=during_analysis
-        )
-        analysis.visualize_combined(
-            analyses=None,
-            paths=self.paths,
-            instance=instance,
-            during_analysis=during_analysis,
-        )
-=======
-        self.perform_visualization(model=model, analysis=analysis, during_analysis=during_analysis)
->>>>>>> a4f243de
-
-        if self.should_profile:
-            self.logger.debug("Profiling Maximum Likelihood Model")
-            analysis.profile_log_likelihood_function(
-                paths=self.paths,
-                instance=instance,
-            )
-
-        self.logger.debug("Outputting model result")
-        try:
-            start = time.time()
-            analysis.log_likelihood_function(instance=instance)
-            log_likelihood_function_time = time.time() - start
-
-            self.paths.save_summary(
-                samples=samples,
-                log_likelihood_function_time=log_likelihood_function_time,
-            )
-        except exc.FitException:
-            pass
-
-        if not during_analysis and self.remove_state_files_at_end:
-            self.logger.debug("Removing state files")
-            try:
-                self.remove_state_files()
-            except FileNotFoundError:
-                pass
-
-        return samples
-
-    def perform_visualization(self, model, analysis, during_analysis):
-        """
-        Perform visualization of the non-linear search's model-fitting results.
-
-        This occurs every `iterations_per_update` of the non-linear search, when the search is complete and can
-        also be forced to occur even though a search is completed on a rerun, to update the visualization
-        with different `matplotlib` settings.
-
-        The update performs the following tasks (if the settings indicate they should be performed):
-
-        1) Visualize the search results (e.g. a cornerplot).
-        2) Visualize the maximum log likelihood model using model-specific visualization implented via the `Analysis`
-           object.
-
-        Parameters
-        ----------
-        model
-            The model which generates instances for different points in parameter space.
-        analysis
-            Contains the data and the log likelihood function which fits an instance of the model to the data, returning
-            the log likelihood the `NonLinearSearch` maximizes.
-        during_analysis
-            If the update is during a non-linear search, in which case tasks are only performed after a certain number
-            of updates and only a subset of visualization may be performed.
-        """
-        try:
-            samples = self.samples_from(model=model)
-        except FileNotFoundError:
-            samples = self.paths.load_object(name="samples")
-
-        try:
-            instance = samples.max_log_likelihood()
-        except exc.FitException:
-            return samples
-
-        if analysis.should_visualize(paths=self.paths, during_analysis=during_analysis):
-            if not isinstance(self.paths, NullPaths):
-                self.plot_results(samples=samples)
-
-        self.logger.debug("Visualizing")
-        if analysis.should_visualize(paths=self.paths, during_analysis=during_analysis):
-            analysis.visualize(
-                paths=self.paths, instance=instance, during_analysis=during_analysis
-            )
-            analysis.visualize_combined(
-                analyses=None, paths=self.paths, instance=instance, during_analysis=during_analysis
-            )
-
-    @property
-    def samples_cls(self):
-        raise NotImplementedError()
-
-    def remove_state_files(self):
-        pass
-
-    def samples_from(self, model):
-        raise NotImplementedError()
-
-    @check_cores
-    def make_pool(self):
-        """Make the pool instance used to parallelize a `NonLinearSearch` alongside a set of unique ids for every
-        process in the pool. If the specified number of cores is 1, a pool instance is not made and None is returned.
-
-        The pool cannot be set as an attribute of the class itself because this prevents pickling, thus it is generated
-        via this function before calling the non-linear search.
-
-        The pool instance is also set up with a list of unique pool ids, which are used during model-fitting to
-        identify a 'master core' (the one whose id value is lowest) which handles model result output, visualization,
-        etc."""
-        self.logger.info("...using pool")
-        return mp.Pool(processes=self.number_of_cores)
-
-    @check_cores
-    def make_sneaky_pool(self, fitness_function: Fitness) -> Optional[SneakyPool]:
-        """
-        Create a pool for multiprocessing that uses slight-of-hand
-        to avoid copying the fitness function between processes
-        multiple times.
-
-        Parameters
-        ----------
-        fitness_function
-            An instance of a fitness class used to evaluate the
-            likelihood that a particular model is correct
-
-        Returns
-        -------
-        An implementation of a multiprocessing pool
-        """
-        self.logger.warning(
-            "...using SneakyPool. This copies the likelihood function "
-            "to each process on instantiation to avoid copying multiple "
-            "times."
-        )
-        return SneakyPool(
-            processes=self.number_of_cores, paths=self.paths, fitness=fitness_function
-        )
-
-    def __eq__(self, other):
-        return isinstance(other, NonLinearSearch) and self.__dict__ == other.__dict__
-
-    def plot_results(self, samples):
-        pass
-
-
-class PriorPasser:
-    def __init__(self, sigma, use_errors, use_widths):
-        """
-        Class to package the API for prior passing.
-
-        This class contains the parameters that controls how priors are passed from the results of one non-linear
-        search to the next.
-
-        Using the Phase API, we can pass priors from the result of one search to another follows:
-
-        model_component.parameter = search1_result.model.model_component.parameter
-
-        By invoking the 'model' attribute, the prior is passed following 3 rules:
-
-        1) The new parameter uses a GaussianPrior. A ``GaussianPrior`` is ideal, as the 1D pdf results we compute at
-           the end of a search are easily summarized as a Gaussian.
-
-        2) The mean of the GaussianPrior is the median PDF value of the parameter estimated in search 1.
-
-        This ensures that the initial sampling of the new search's non-linear starts by searching the region of
-        non-linear parameter space that correspond to highest log likelihood solutions in the previous search.
-        Thus, we're setting our priors to look in the 'correct' regions of parameter space.
-
-        3) The sigma of the Gaussian will use the maximum of two values:
-
-        (i) the 1D error of the parameter computed at an input sigma value (default sigma=3.0).
-        (ii) The value specified for the profile in the 'config/priors/*.json' config
-        file's 'width_modifer' field (check these files out now).
-
-        The idea here is simple. We want a value of sigma that gives a GaussianPrior wide enough to search a
-        broad region of parameter space, so that the model can change if a better solution is nearby. However,
-        we want it to be narrow enough that we don't search too much of parameter space, as this will be slow or
-        risk leading us into an incorrect solution! A natural choice is the errors of the parameter from the
-        previous search.
-
-        Unfortunately, this doesn't always work. Modeling can be prone to an effect called 'over-fitting' where
-        we underestimate the parameter errors. This is especially true when we take the shortcuts in early
-        searches, fast `NonLinearSearch` settings, simplified models, etc.
-
-        Therefore, the 'width_modifier' in the json config files are our fallback. If the error on a parameter
-        is suspiciously small, we instead use the value specified in the widths file. These values are chosen
-        based on our experience as being a good balance broadly sampling parameter space but not being so narrow
-        important solutions are missed.
-
-        There are two ways a value is specified using the priors/width file:
-
-        1) Absolute: In this case, the error assumed on the parameter is the value given in the config file. For
-           example, if for the width on the parameter of a model component the width modifier reads "Absolute" with
-           a value 0.05. This means if the error on the parameter was less than 0.05 in the previous search, the
-           sigma of its GaussianPrior in this search will be 0.05.
-
-        2) Relative: In this case, the error assumed on the parameter is the % of the value of the estimate value
-           given in the config file. For example, if the parameter estimated in the previous search was 2.0, and the
-           relative error in the config file reads "Relative" with a value 0.5, then the sigma of the GaussianPrior
-           will be 50% of this value, i.e. sigma = 0.5 * 2.0 = 1.0.
-
-        The PriorPasser allows us to customize at what sigma the error values the model results are computed at to
-        compute the passed sigma values and customizes whether the widths in the config file, these computed errors,
-        or both, are used to set the sigma values of the passed priors.
-
-        The default values of the PriorPasser are found in the config file of every non-linear search, in the
-        [prior_passer] section. All non-linear searches by default use a sigma value of 3.0, use_width=True and
-        use_errors=True. We anticipate you should not need to change these values to get lens modeling to work
-        proficiently!
-
-        Example:
-
-        Lets say in search 1 we fit a model, and we estimate that a parameter is equal to 4.0 +- 2.0, where the error
-        value of 2.0 was computed at 3.0 sigma confidence. To pass this as a prior to search 2, we would write:
-
-        model_component.parameter = result_1.model.model_component.parameter
-
-        The prior on the parameter in search 2 would thus be a GaussianPrior, with mean=4.0 and
-        sigma=2.0. If we had used a sigma value of 1.0 to compute the error, which reduced the estimate from 4.0 +- 2.0
-        to 4.0 +- 0.5, the sigma of the Gaussian prior would instead be 0.5.
-
-        If the error on the parameter in search 1 had been really small, lets say, 0.01, we would instead use the value
-        of the parameter width in the priors config file to set sigma instead. Lets imagine the prior config file
-        specifies that we use an "Absolute" value of 0.8 to link this prior. Then, the GaussianPrior in search 2 would
-        have a mean=4.0 and sigma=0.8.
-
-        If the prior config file had specified that we use an relative value of 0.8, the GaussianPrior in search 2 would
-        have a mean=4.0 and sigma=3.2.
-        """
-
-        self.sigma = sigma
-        self.use_errors = use_errors
-        self.use_widths = use_widths
-
-    @classmethod
-    def from_config(cls, config):
-        """
-        Load the PriorPasser from a non_linear config file.
-        """
-        sigma = config("prior_passer", "sigma")
-        use_errors = config("prior_passer", "use_errors")
-        use_widths = config("prior_passer", "use_widths")
-        return PriorPasser(sigma=sigma, use_errors=use_errors, use_widths=use_widths)
+import copy
+import logging
+import multiprocessing as mp
+import os
+import time
+import warnings
+from abc import ABC, abstractmethod
+from collections import Counter
+from functools import wraps
+from os import path
+from typing import Optional, Union, Tuple, List, Dict
+
+import numpy as np
+
+from autoconf import conf, cached_property
+from autofit import exc
+from autofit.database.sqlalchemy_ import sa
+from autofit.graphical import (
+    MeanField,
+    AnalysisFactor,
+    _HierarchicalFactor,
+    FactorApproximation,
+)
+from autofit.graphical.utils import Status
+from autofit.mapper.prior_model.collection import Collection
+from autofit.non_linear.initializer import Initializer
+from autofit.non_linear.parallel import SneakyPool
+from autofit.non_linear.paths.abstract import AbstractPaths
+from autofit.non_linear.paths.directory import DirectoryPaths
+from autofit.non_linear.paths.sub_directory_paths import SubDirectoryPaths
+from autofit.non_linear.result import Result
+from autofit.non_linear.timer import Timer
+from .analysis import Analysis
+from .analysis.combined import CombinedResult
+from .analysis.indexed import IndexCollectionAnalysis
+from .paths.null import NullPaths
+from ..graphical.declarative.abstract import PriorFactor
+from ..graphical.expectation_propagation import AbstractFactorOptimiser
+
+logger = logging.getLogger(__name__)
+
+
+def check_cores(func):
+    """
+    Checks how many cores the search has been configured to
+    use and then returns None instead of calling the pool
+    creation function in the case that only one core has
+    been set.
+
+    Parameters
+    ----------
+    func
+        A function that creates a pool
+
+    Returns
+    -------
+    None or a pool
+    """
+
+    @wraps(func)
+    def wrapper(self, *args, **kwargs):
+        self.logger.info(f"number_of_cores == {self.number_of_cores}...")
+        if self.number_of_cores == 1:
+            self.logger.info("...not using pool")
+            return None
+        return func(self, *args, **kwargs)
+
+    return wrapper
+
+
+class NonLinearSearch(AbstractFactorOptimiser, ABC):
+    def __init__(
+        self,
+        name: Optional[str] = None,
+        path_prefix: Optional[str] = None,
+        unique_tag: Optional[str] = None,
+        prior_passer: "PriorPasser" = None,
+        initializer: Initializer = None,
+        iterations_per_update: int = None,
+        number_of_cores: int = 1,
+        session: Optional[sa.orm.Session] = None,
+        **kwargs,
+    ):
+        """
+        Abstract base class for non-linear searches.L
+
+        This class sets up the file structure for the non-linear search, which are standardized across all non-linear
+        searches.
+
+        Parameters
+        ----------
+        name
+            The name of the search, controlling the last folder results are output.
+        path_prefix
+            The path of folders prefixing the name folder where results are output.
+        unique_tag
+            The name of a unique tag for this model-fit, which will be given a unique entry in the sqlite database
+            and also acts as the folder after the path prefix and before the search name.
+        prior_passer
+            Controls how priors are passed from the results of this `NonLinearSearch` to a subsequent non-linear search.
+        initializer
+            Generates the initialize samples of non-linear parameter space (see autofit.non_linear.initializer).
+        session
+            An SQLAlchemy session instance so the results of the model-fit are written to an SQLite database.
+        """
+        super().__init__()
+
+        from autofit.non_linear.paths.database import DatabasePaths
+
+        path_prefix = path_prefix or ""
+        self.path_prefix = path_prefix
+
+        self.path_prefix_no_unique_tag = path_prefix
+
+        self._logger = None
+
+        logger.info(f"Creating search")
+
+        if unique_tag is not None:
+            path_prefix = path.join(path_prefix, unique_tag)
+
+        self.unique_tag = unique_tag
+
+        if session is not None:
+            logger.debug("Session found. Using database.")
+            paths = DatabasePaths(
+                name=name,
+                path_prefix=path_prefix,
+                session=session,
+                save_all_samples=kwargs.get("save_all_samples", False),
+                unique_tag=unique_tag,
+            )
+        elif name is not None or path_prefix:
+            logger.debug("Session not found. Using directory output.")
+            paths = DirectoryPaths(
+                name=name, path_prefix=path_prefix, unique_tag=unique_tag
+            )
+        else:
+            paths = NullPaths()
+
+        self.paths: AbstractPaths = paths
+
+        self.prior_passer = prior_passer or PriorPasser.from_config(config=self._config)
+
+        self.force_pickle_overwrite = conf.instance["general"]["output"][
+            "force_pickle_overwrite"
+        ]
+        self.skip_save_samples = kwargs.get("skip_save_samples")
+        if self.skip_save_samples is None:
+            self.skip_save_samples = conf.instance["general"]["output"].get(
+                "skip_save_samples"
+            )
+
+        self.force_visualize_overwrite = conf.instance["general"]["output"][
+            "force_visualize_overwrite"
+        ]
+
+        if initializer is None:
+            self.logger.debug("Creating initializer ")
+            self.initializer = Initializer.from_config(config=self._config)
+        else:
+            self.initializer = initializer
+
+        self.iterations_per_update = iterations_per_update or self._config(
+            "updates", "iterations_per_update"
+        )
+
+        if conf.instance["general"]["hpc"]["hpc_mode"]:
+            self.iterations_per_update = conf.instance["general"]["hpc"][
+                "iterations_per_update"
+            ]
+
+        self.remove_state_files_at_end = self._config(
+            "updates",
+            "remove_state_files_at_end",
+        )
+
+        self.iterations = 0
+
+        self.should_profile = conf.instance["general"]["profiling"]["should_profile"]
+
+        self.silence = self._config("printing", "silence")
+
+        if conf.instance["general"]["hpc"]["hpc_mode"]:
+            self.silence = True
+
+        self.kwargs = kwargs
+
+        for key, value in self.config_dict_search.items():
+            setattr(self, key, value)
+
+        try:
+            for key, value in self.config_dict_run.items():
+                setattr(self, key, value)
+        except KeyError:
+            pass
+
+        self.number_of_cores = number_of_cores
+
+        if number_of_cores > 1 and any(
+            os.environ.get(key) != "1"
+            for key in (
+                "OPENBLAS_NUM_THREADS",
+                "MKL_NUM_THREADS",
+                "OMP_NUM_THREADS",
+                "VECLIB_MAXIMUM_THREADS",
+                "NUMEXPR_NUM_THREADS",
+            )
+        ):
+            warnings.warn(
+                exc.SearchWarning(
+                    """
+                    The non-linear search is using multiprocessing (number_of_cores>1). 
+                    
+                    However, the following environment variables have not been set to 1:
+                    
+                    OPENBLAS_NUM_THREADS
+                    MKL_NUM_THREADS
+                    OMP_NUM_THREADS
+                    VECLIB_MAXIMUM_THREADS
+                    NUMEXPR_NUM_THREADS
+                    
+                    This can lead to performance issues, because both the non-linear search and libraries that may be
+                    used in your `log_likelihood_function` evaluation (e.g. NumPy, SciPy, scikit-learn) may attempt to
+                    parallelize over all cores available.
+                    
+                    This will lead to slow-down, due to overallocation of tasks over the CPUs.
+                    
+                    To mitigate this, set the environment variables to 1 via the following command on your
+                    bash terminal / command line:
+                    
+                    export OPENBLAS_NUM_THREADS=1
+                    export MKL_NUM_THREADS=1
+                    export OMP_NUM_THREADS=1
+                    export VECLIB_MAXIMUM_THREADS=1
+                    export NUMEXPR_NUM_THREADS=1
+                 
+                    This means only the non-linear search is parallelized over multiple cores.
+                    
+                    If you "know what you are doing" and do not want these environment variables to be set to one, you 
+                    can disable this warning by changing the following entry in the config files:
+                    
+                    `config -> general.yaml -> parallel: -> warn_environment_variable=False`
+                    """
+                )
+            )
+
+        self.optimisation_counter = Counter()
+
+    __identifier_fields__ = tuple()
+
+    def optimise(
+        self,
+        factor_approx: FactorApproximation,
+        status: Status = Status(),
+    ) -> Tuple[MeanField, Status]:
+        """
+        Perform optimisation for expectation propagation. Currently only
+        applicable for ModelFactors created by the declarative interface.
+
+        1. Analysis and model classes are extracted from the factor.
+        2. Priors are updated from the mean field.
+        3. Analysis and model are fit as usual.
+        4. A new mean field is constructed with the (posterior) 'linking' priors.
+        5. Projection is performed to produce an updated EPMeanField object.
+
+        Output directories are generated according to the factor and the number
+        of the search. For example a factor called "factor" would output:
+
+        factor/optimization_0/<identifier>
+        factor/optimization_1/<identifier>
+        factor/optimization_2/<identifier>
+
+        For the first, second and third optimizations respectively.
+
+        Parameters
+        ----------
+        factor_approx
+            A collection of messages defining the current best approximation to
+            some global model
+        status
+
+        Returns
+        -------
+        An updated approximation to the model having performed optimisation on
+        a single factor.
+        """
+
+        factor = factor_approx.factor
+
+        _ = status
+        if not isinstance(factor, (AnalysisFactor, PriorFactor, _HierarchicalFactor)):
+            raise NotImplementedError(
+                f"Optimizer {self.__class__.__name__} can only be applied to"
+                f" AnalysisFactors, HierarchicalFactors and PriorFactors"
+            )
+
+        model = factor.prior_model.mapper_from_prior_arguments(
+            {
+                prior: prior.with_message(message)
+                for prior, message in factor_approx.cavity_dist.arguments.items()
+            }
+        )
+
+        analysis = factor.analysis
+
+        number = self.optimisation_counter[factor.name]
+
+        self.optimisation_counter[factor.name] += 1
+
+        self.paths = SubDirectoryPaths(
+            parent=self.paths,
+            analysis_name=f"{factor.name}/optimization_{number}",
+            is_flat=True,
+        )
+
+        result = self.fit(model=model, analysis=analysis)
+
+        new_model_dist = MeanField.from_priors(result.projected_model.priors)
+
+        status.result = result
+
+        return new_model_dist, status
+
+    @property
+    def name(self):
+        return self.paths.name
+
+    def __getstate__(self):
+        """
+        Remove the logger for pickling
+        """
+        state = self.__dict__.copy()
+        if "_logger" in state:
+            del state["_logger"]
+        if "paths" in state:
+            del state["paths"]
+        return state
+
+    @property
+    def logger(self):
+        if not hasattr(self, "_logger"):
+            self._logger = None
+        if self._logger is None:
+            logger_ = logging.getLogger(self.name)
+            self._logger = logger_
+        return self._logger
+
+    @property
+    def timer(self):
+        return Timer(self.paths.samples_path)
+
+    @property
+    def paths(self) -> Optional[AbstractPaths]:
+        return self._paths
+
+    @paths.setter
+    def paths(self, paths: Optional[AbstractPaths]):
+        if paths is not None:
+            paths.search = self
+        self._paths = paths
+
+    def copy_with_paths(self, paths):
+        self.logger.debug(f"Creating a copy of {self._paths.name}")
+        search_instance = copy.copy(self)
+        search_instance.paths = paths
+        search_instance._logger = None
+
+        return search_instance
+
+    class Fitness:
+        def __init__(
+            self, paths, model, analysis, samples_from_model, log_likelihood_cap=None
+        ):
+            self.i = 0
+
+            self.paths = paths
+            self.analysis = analysis
+
+            self.model = model
+            self.samples_from_model = samples_from_model
+
+            self.log_likelihood_cap = log_likelihood_cap
+
+        def __call__(self, parameters, *kwargs):
+            try:
+                figure_of_merit = self.figure_of_merit_from(parameter_list=parameters)
+
+                if np.isnan(figure_of_merit):
+                    return self.resample_figure_of_merit
+
+                return figure_of_merit
+
+            except exc.FitException:
+                return self.resample_figure_of_merit
+
+        def fit_instance(self, instance):
+            log_likelihood = self.analysis.log_likelihood_function(instance=instance)
+
+            if self.log_likelihood_cap is not None:
+                if log_likelihood > self.log_likelihood_cap:
+                    log_likelihood = self.log_likelihood_cap
+
+            return log_likelihood
+
+        def log_likelihood_from(self, parameter_list):
+            instance = self.model.instance_from_vector(vector=parameter_list)
+            log_likelihood = self.fit_instance(instance)
+
+            return log_likelihood
+
+        def log_posterior_from(self, parameter_list):
+            log_likelihood = self.log_likelihood_from(parameter_list=parameter_list)
+            log_prior_list = self.model.log_prior_list_from_vector(
+                vector=parameter_list
+            )
+
+            return log_likelihood + sum(log_prior_list)
+
+        def figure_of_merit_from(self, parameter_list):
+            """
+            The figure of merit is the value that the `NonLinearSearch` uses to sample parameter space. This varies
+            between different `NonLinearSearch`s, for example:
+
+                - The *Optimizer* *PySwarms* uses the chi-squared value, which is the -2.0*log_posterior.
+                - The *MCMC* algorithm *Emcee* uses the log posterior.
+                - Nested samplers such as *Dynesty* use the log likelihood.
+            """
+            raise NotImplementedError()
+
+        @staticmethod
+        def prior(cube, model):
+            # NEVER EVER REFACTOR THIS LINE! Haha.
+
+            phys_cube = model.vector_from_unit_vector(unit_vector=cube)
+
+            for i in range(len(phys_cube)):
+                cube[i] = phys_cube[i]
+
+            return cube
+
+        @staticmethod
+        def fitness(cube, model, fitness_function):
+            return fitness_function(instance=model.instance_from_vector(cube))
+
+        @property
+        def samples(self):
+            return self.samples_from_model(model=self.model)
+
+        @property
+        def resample_figure_of_merit(self):
+            """
+            If a sample raises a FitException, this value is returned to signify that the point requires resampling or
+             should be given a likelihood so low that it is discard.
+            """
+            return -np.inf
+
+    def fit_sequential(
+        self,
+        model,
+        analysis: IndexCollectionAnalysis,
+        info=None,
+        pickle_files=None,
+        log_likelihood_cap=None,
+    ) -> CombinedResult:
+        """
+        Fit multiple analyses contained within the analysis sequentially.
+
+        This can be useful for avoiding very high dimensional parameter spaces.
+
+        Parameters
+        ----------
+        log_likelihood_cap
+        analysis
+            Multiple analyses that are fit sequentially
+        model
+            An object that represents possible instances of some model with a
+            given dimensionality which is the number of free dimensions of the
+            model.
+        info
+            Optional dictionary containing information about the fit that can be loaded by the aggregator.
+        pickle_files : [str]
+            Optional list of strings specifying the path and filename of .pickle files, that are copied to each
+            model-fits pickles folder so they are accessible via the Aggregator.
+
+        Returns
+        -------
+        An object combining the results of each individual optimisation.
+
+        Raises
+        ------
+        AssertionError
+            If the model has 0 dimensions.
+        ValueError
+            If the analysis is not a combined analysis
+        """
+        results = []
+
+        _paths = self.paths
+        original_name = self.paths.name or "analysis"
+
+        model = analysis.modify_model(model=model)
+
+        try:
+            if not isinstance(model, Collection):
+                model = [model for _ in range(len(analysis.analyses))]
+        except AttributeError:
+            raise ValueError(
+                f"Analysis with type {type(analysis)} is not supported by fit_sequential"
+            )
+
+        for i, (model, analysis) in enumerate(zip(model, analysis.analyses)):
+            self.paths = copy.copy(_paths)
+            self.paths.name = f"{original_name}/{i}"
+            results.append(
+                self.fit(
+                    model=model,
+                    analysis=analysis,
+                    info=info,
+                    pickle_files=pickle_files,
+                    log_likelihood_cap=log_likelihood_cap,
+                )
+            )
+        self.paths = _paths
+        return CombinedResult(results)
+
+    def fit(
+        self,
+        model,
+        analysis: "Analysis",
+        info=None,
+        pickle_files=None,
+        log_likelihood_cap=None,
+        bypass_nuclear_if_on: bool = False,
+    ) -> Union["Result", List["Result"]]:
+        """
+        Fit a model, M with some function f that takes instances of the
+        class represented by model M and gives a score for their fitness.
+
+        A model which represents possible instances with some dimensionality is fit.
+
+        The analysis provides two functions. One visualises an instance of a model and the
+        other scores an instance based on how well it fits some data. The search
+        produces instances of the model by picking points in an N dimensional space.
+
+        Parameters
+        ----------
+        log_likelihood_cap
+        analysis : af.Analysis
+            An object that encapsulates the data and a log likelihood function.
+        model : ModelMapper
+            An object that represents possible instances of some model with a
+            given dimensionality which is the number of free dimensions of the
+            model.
+        info : dict
+            Optional dictionary containing information about the fit that can be loaded by the aggregator.
+        pickle_files : [str]
+            Optional list of strings specifying the path and filename of .pickle files, that are copied to each
+            model-fits pickles folder so they are accessible via the Aggregator.
+        bypass_nuclear_if_on
+            If nuclear mode is on (environment variable "PYAUTOFIT_NUCLEAR_MODE=1") passing this as True will
+            bypass it.
+
+        Returns
+        -------
+        An object encapsulating how well the model fit the data, the best fit instance
+        and an updated model with free parameters updated to represent beliefs
+        produced by this fit.
+
+        Raises
+        ------
+        AssertionError
+            If the model has 0 dimensions.
+        """
+        self.check_model(model=model)
+
+        self.logger.info("Starting search")
+
+        model = analysis.modify_model(model)
+        self.paths.model = model
+        self.paths.unique_tag = self.unique_tag
+        self.paths.restore()
+
+        analysis = analysis.modify_before_fit(paths=self.paths, model=model)
+
+        if analysis.should_visualize(paths=self.paths):
+            analysis.visualize_before_fit(
+                paths=self.paths,
+                model=model,
+            )
+            analysis.visualize_before_fit_combined(
+                analyses=None,
+                paths=self.paths,
+                model=model,
+            )
+
+        if not self.paths.is_complete or self.force_pickle_overwrite:
+            self.logger.info("Saving path info")
+
+            self.paths.save_all(
+                search_config_dict=self.config_dict_search,
+                info=info,
+                pickle_files=pickle_files,
+            )
+            analysis.save_attributes_for_aggregator(paths=self.paths)
+
+        if not self.paths.is_complete:
+            self.logger.info("Not complete. Starting non-linear search.")
+
+            self.timer.start()
+
+            model.freeze()
+            self._fit(
+                model=model, analysis=analysis, log_likelihood_cap=log_likelihood_cap
+            )
+            model.unfreeze()
+
+            self.paths.completed()
+
+            samples = self.perform_update(
+                model=model, analysis=analysis, during_analysis=False
+            )
+
+            result = analysis.make_result(
+                samples=samples,
+                model=model,
+                sigma=self.prior_passer.sigma,
+                use_errors=self.prior_passer.use_errors,
+                use_widths=self.prior_passer.use_widths,
+            )
+
+            analysis.save_results_for_aggregator(paths=self.paths, result=result)
+
+            if not self.skip_save_samples:
+                self.paths.save_object("samples", samples)
+            self.paths.save_json("samples_summary", samples.summary().dict())
+
+        else:
+            self.logger.info(f"Already completed, skipping non-linear search.")
+
+            samples = self.paths.load_object("samples")
+
+            if self.force_visualize_overwrite:
+                self.perform_visualization(
+                    model=model, analysis=analysis, during_analysis=False
+                )
+
+            result = analysis.make_result(
+                samples=samples,
+                model=model,
+                sigma=self.prior_passer.sigma,
+                use_errors=self.prior_passer.use_errors,
+                use_widths=self.prior_passer.use_widths,
+            )
+
+            if self.force_pickle_overwrite:
+                self.logger.info("Forcing pickle overwrite")
+                if not self.skip_save_samples:
+                    self.paths.save_object("samples", samples)
+                self.paths.save_json("samples_summary", samples.summary().dict())
+                try:
+                    self.paths.save_object("results", samples.results)
+                except AttributeError:
+                    self.paths.save_object("results", samples.results_internal)
+
+                analysis.save_results_for_aggregator(paths=self.paths, result=result)
+
+        self.paths.samples_to_csv(samples=samples)
+
+        analysis = analysis.modify_after_fit(
+            paths=self.paths, model=model, result=result
+        )
+
+        self.logger.info("Removing zip file")
+        self.paths.zip_remove()
+
+        if not bypass_nuclear_if_on:
+            self.paths.zip_remove_nuclear()
+
+        return result
+
+    @abstractmethod
+    def _fit(self, model, analysis, log_likelihood_cap=None):
+        pass
+
+    def check_model(self, model):
+        if model is not None and model.prior_count == 0:
+            raise AssertionError("Model has no priors! Cannot fit a 0 dimension model.")
+
+    def config_dict_with_test_mode_settings_from(self, config_dict: Dict) -> Dict:
+        return config_dict
+
+    @property
+    def _class_config(self) -> Dict:
+        return self.config_type[self.__class__.__name__]
+
+    @cached_property
+    def config_dict_search(self) -> Dict:
+        config_dict = copy.deepcopy(self._class_config["search"])
+
+        for key, value in config_dict.items():
+            try:
+                config_dict[key] = self.kwargs[key]
+            except KeyError:
+                pass
+
+        return config_dict
+
+    @cached_property
+    def config_dict_run(self) -> Dict:
+        config_dict = copy.deepcopy(self._class_config["run"])
+
+        for key, value in config_dict.items():
+            try:
+                config_dict[key] = self.kwargs[key]
+            except KeyError:
+                pass
+
+        if os.environ.get("PYAUTOFIT_TEST_MODE") == "1":
+            logger.warning(f"TEST MODE ON: SEARCH WILL SKIP SAMPLING\n\n")
+
+            config_dict = self.config_dict_with_test_mode_settings_from(
+                config_dict=config_dict
+            )
+
+        return config_dict
+
+    @property
+    def config_dict_settings(self) -> Dict:
+        return self._class_config["settings"]
+
+    @property
+    def config_type(self):
+        raise NotImplementedError()
+
+    def _config(self, section, attribute_name):
+        """
+        Get a config field from this search's section in non_linear.ini by a key and value type.
+
+        Parameters
+        ----------
+        attribute_name: str
+            The analysis_path of the field
+
+        Returns
+        -------
+        attribute
+            An attribute for the key with the specified type.
+        """
+        return self._class_config[section][attribute_name]
+
+    def perform_update(
+        self, model: Collection, analysis: Analysis, during_analysis: bool
+    ):
+        """
+        Perform an update of the non-linear search's model-fitting results.
+
+        This occurs every `iterations_per_update` of the non-linear search and once it is complete.
+
+        The update performs the following tasks (if the settings indicate they should be performed):
+
+        1) Visualize the search results (e.g. a cornerplot).
+        2) Visualize the maximum log likelihood model using model-specific visualization implented via the `Analysis`
+           object.
+        3) Perform profiling of the analysis object `log_likelihood_function` and ouptut run-time information.
+        4) Output the `search.summary` file which contains information on model-fitting so far.
+        5) Output the `model.results` file which contains a concise text summary of the model results so far.
+
+        Parameters
+        ----------
+        model
+            The model which generates instances for different points in parameter space.
+        analysis
+            Contains the data and the log likelihood function which fits an instance of the model to the data, returning
+            the log likelihood the `NonLinearSearch` maximizes.
+        during_analysis
+            If the update is during a non-linear search, in which case tasks are only performed after a certain number
+            of updates and only a subset of visualization may be performed.
+        """
+
+        self.iterations += self.iterations_per_update
+        self.logger.info(
+            f"{self.iterations} Iterations: Performing update (Visualization, outputting samples, etc.)."
+        )
+
+        self.timer.update()
+
+        samples = self.samples_from(model=model)
+
+        self.paths.save_object("samples", samples)
+
+        try:
+            instance = samples.max_log_likelihood()
+        except exc.FitException:
+            return samples
+
+        self.perform_visualization(
+            model=model, analysis=analysis, during_analysis=during_analysis
+        )
+
+        if self.should_profile:
+            self.logger.debug("Profiling Maximum Likelihood Model")
+            analysis.profile_log_likelihood_function(
+                paths=self.paths,
+                instance=instance,
+            )
+
+        self.logger.debug("Outputting model result")
+        try:
+            start = time.time()
+            analysis.log_likelihood_function(instance=instance)
+            log_likelihood_function_time = time.time() - start
+
+            self.paths.save_summary(
+                samples=samples,
+                log_likelihood_function_time=log_likelihood_function_time,
+            )
+        except exc.FitException:
+            pass
+
+        if not during_analysis and self.remove_state_files_at_end:
+            self.logger.debug("Removing state files")
+            try:
+                self.remove_state_files()
+            except FileNotFoundError:
+                pass
+
+        return samples
+
+    def perform_visualization(self, model, analysis, during_analysis):
+        """
+        Perform visualization of the non-linear search's model-fitting results.
+
+        This occurs every `iterations_per_update` of the non-linear search, when the search is complete and can
+        also be forced to occur even though a search is completed on a rerun, to update the visualization
+        with different `matplotlib` settings.
+
+        The update performs the following tasks (if the settings indicate they should be performed):
+
+        1) Visualize the search results (e.g. a cornerplot).
+        2) Visualize the maximum log likelihood model using model-specific visualization implented via the `Analysis`
+           object.
+
+        Parameters
+        ----------
+        model
+            The model which generates instances for different points in parameter space.
+        analysis
+            Contains the data and the log likelihood function which fits an instance of the model to the data, returning
+            the log likelihood the `NonLinearSearch` maximizes.
+        during_analysis
+            If the update is during a non-linear search, in which case tasks are only performed after a certain number
+            of updates and only a subset of visualization may be performed.
+        """
+        try:
+            samples = self.samples_from(model=model)
+        except FileNotFoundError:
+            samples = self.paths.load_object(name="samples")
+
+        try:
+            instance = samples.max_log_likelihood()
+        except exc.FitException:
+            return samples
+
+        if analysis.should_visualize(paths=self.paths, during_analysis=during_analysis):
+            if not isinstance(self.paths, NullPaths):
+                self.plot_results(samples=samples)
+
+        self.logger.debug("Visualizing")
+        if analysis.should_visualize(paths=self.paths, during_analysis=during_analysis):
+            analysis.visualize(
+                paths=self.paths, instance=instance, during_analysis=during_analysis
+            )
+            analysis.visualize_combined(
+                analyses=None,
+                paths=self.paths,
+                instance=instance,
+                during_analysis=during_analysis,
+            )
+
+    @property
+    def samples_cls(self):
+        raise NotImplementedError()
+
+    def remove_state_files(self):
+        pass
+
+    def samples_from(self, model):
+        raise NotImplementedError()
+
+    @check_cores
+    def make_pool(self):
+        """Make the pool instance used to parallelize a `NonLinearSearch` alongside a set of unique ids for every
+        process in the pool. If the specified number of cores is 1, a pool instance is not made and None is returned.
+
+        The pool cannot be set as an attribute of the class itself because this prevents pickling, thus it is generated
+        via this function before calling the non-linear search.
+
+        The pool instance is also set up with a list of unique pool ids, which are used during model-fitting to
+        identify a 'master core' (the one whose id value is lowest) which handles model result output, visualization,
+        etc."""
+        self.logger.info("...using pool")
+        return mp.Pool(processes=self.number_of_cores)
+
+    @check_cores
+    def make_sneaky_pool(self, fitness_function: Fitness) -> Optional[SneakyPool]:
+        """
+        Create a pool for multiprocessing that uses slight-of-hand
+        to avoid copying the fitness function between processes
+        multiple times.
+
+        Parameters
+        ----------
+        fitness_function
+            An instance of a fitness class used to evaluate the
+            likelihood that a particular model is correct
+
+        Returns
+        -------
+        An implementation of a multiprocessing pool
+        """
+        self.logger.warning(
+            "...using SneakyPool. This copies the likelihood function "
+            "to each process on instantiation to avoid copying multiple "
+            "times."
+        )
+        return SneakyPool(
+            processes=self.number_of_cores, paths=self.paths, fitness=fitness_function
+        )
+
+    def __eq__(self, other):
+        return isinstance(other, NonLinearSearch) and self.__dict__ == other.__dict__
+
+    def plot_results(self, samples):
+        pass
+
+
+class PriorPasser:
+    def __init__(self, sigma, use_errors, use_widths):
+        """
+        Class to package the API for prior passing.
+
+        This class contains the parameters that controls how priors are passed from the results of one non-linear
+        search to the next.
+
+        Using the Phase API, we can pass priors from the result of one search to another follows:
+
+        model_component.parameter = search1_result.model.model_component.parameter
+
+        By invoking the 'model' attribute, the prior is passed following 3 rules:
+
+        1) The new parameter uses a GaussianPrior. A ``GaussianPrior`` is ideal, as the 1D pdf results we compute at
+           the end of a search are easily summarized as a Gaussian.
+
+        2) The mean of the GaussianPrior is the median PDF value of the parameter estimated in search 1.
+
+        This ensures that the initial sampling of the new search's non-linear starts by searching the region of
+        non-linear parameter space that correspond to highest log likelihood solutions in the previous search.
+        Thus, we're setting our priors to look in the 'correct' regions of parameter space.
+
+        3) The sigma of the Gaussian will use the maximum of two values:
+
+        (i) the 1D error of the parameter computed at an input sigma value (default sigma=3.0).
+        (ii) The value specified for the profile in the 'config/priors/*.json' config
+        file's 'width_modifer' field (check these files out now).
+
+        The idea here is simple. We want a value of sigma that gives a GaussianPrior wide enough to search a
+        broad region of parameter space, so that the model can change if a better solution is nearby. However,
+        we want it to be narrow enough that we don't search too much of parameter space, as this will be slow or
+        risk leading us into an incorrect solution! A natural choice is the errors of the parameter from the
+        previous search.
+
+        Unfortunately, this doesn't always work. Modeling can be prone to an effect called 'over-fitting' where
+        we underestimate the parameter errors. This is especially true when we take the shortcuts in early
+        searches, fast `NonLinearSearch` settings, simplified models, etc.
+
+        Therefore, the 'width_modifier' in the json config files are our fallback. If the error on a parameter
+        is suspiciously small, we instead use the value specified in the widths file. These values are chosen
+        based on our experience as being a good balance broadly sampling parameter space but not being so narrow
+        important solutions are missed.
+
+        There are two ways a value is specified using the priors/width file:
+
+        1) Absolute: In this case, the error assumed on the parameter is the value given in the config file. For
+           example, if for the width on the parameter of a model component the width modifier reads "Absolute" with
+           a value 0.05. This means if the error on the parameter was less than 0.05 in the previous search, the
+           sigma of its GaussianPrior in this search will be 0.05.
+
+        2) Relative: In this case, the error assumed on the parameter is the % of the value of the estimate value
+           given in the config file. For example, if the parameter estimated in the previous search was 2.0, and the
+           relative error in the config file reads "Relative" with a value 0.5, then the sigma of the GaussianPrior
+           will be 50% of this value, i.e. sigma = 0.5 * 2.0 = 1.0.
+
+        The PriorPasser allows us to customize at what sigma the error values the model results are computed at to
+        compute the passed sigma values and customizes whether the widths in the config file, these computed errors,
+        or both, are used to set the sigma values of the passed priors.
+
+        The default values of the PriorPasser are found in the config file of every non-linear search, in the
+        [prior_passer] section. All non-linear searches by default use a sigma value of 3.0, use_width=True and
+        use_errors=True. We anticipate you should not need to change these values to get lens modeling to work
+        proficiently!
+
+        Example:
+
+        Lets say in search 1 we fit a model, and we estimate that a parameter is equal to 4.0 +- 2.0, where the error
+        value of 2.0 was computed at 3.0 sigma confidence. To pass this as a prior to search 2, we would write:
+
+        model_component.parameter = result_1.model.model_component.parameter
+
+        The prior on the parameter in search 2 would thus be a GaussianPrior, with mean=4.0 and
+        sigma=2.0. If we had used a sigma value of 1.0 to compute the error, which reduced the estimate from 4.0 +- 2.0
+        to 4.0 +- 0.5, the sigma of the Gaussian prior would instead be 0.5.
+
+        If the error on the parameter in search 1 had been really small, lets say, 0.01, we would instead use the value
+        of the parameter width in the priors config file to set sigma instead. Lets imagine the prior config file
+        specifies that we use an "Absolute" value of 0.8 to link this prior. Then, the GaussianPrior in search 2 would
+        have a mean=4.0 and sigma=0.8.
+
+        If the prior config file had specified that we use an relative value of 0.8, the GaussianPrior in search 2 would
+        have a mean=4.0 and sigma=3.2.
+        """
+
+        self.sigma = sigma
+        self.use_errors = use_errors
+        self.use_widths = use_widths
+
+    @classmethod
+    def from_config(cls, config):
+        """
+        Load the PriorPasser from a non_linear config file.
+        """
+        sigma = config("prior_passer", "sigma")
+        use_errors = config("prior_passer", "use_errors")
+        use_widths = config("prior_passer", "use_widths")
+        return PriorPasser(sigma=sigma, use_errors=use_errors, use_widths=use_widths)