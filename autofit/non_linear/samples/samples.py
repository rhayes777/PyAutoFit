from abc import ABC

import json
import warnings
from copy import copy
from typing import Dict, List, Optional, Tuple, Union

import numpy as np

from autofit import exc
from autofit.mapper.model import ModelInstance
from autofit.mapper.prior_model.abstract import AbstractPriorModel
from autofit.non_linear.samples.sample import Sample

from .summary import SamplesSummary
from .interface import SamplesInterface, to_instance
from ...text.formatter import write_table


class Samples(SamplesInterface, ABC):
    def __init__(
        self,
        model: AbstractPriorModel,
        sample_list: List[Sample],
        samples_info: Optional[Dict] = None,
<<<<<<< HEAD
        search_internal: Optional = None,
=======
        derived_quantities_list: Optional[List] = None,
>>>>>>> 70586c41
    ):
        """
        Contains the samples of the non-linear search, including parameter values, log likelihoods,
        weights and other quantites.

        For example, the output class can be used to load an instance of the best-fit model, get an instance of any
        individual sample by the `NonLinearSearch` and return information on the likelihoods, errors, etc.

        This class stores samples of searches which provide maximum likelihood estimates of the  model-fit (e.g.
        PySwarms, LBFGS).

        Parameters
        ----------
        model
            Maps input vectors of unit parameter values to physical values and model instances via priors.
        sample_list
            The list of `Samples` which contains the paramoeters, likelihood, weights, etc. of every sample taken
            by the non-linear search.
        samples_info
            Contains information on the samples (e.g. total iterations, time to run the search, etc.).
        """

        super().__init__(model=model)

        self.sample_list = sample_list
        self.samples_info = samples_info
<<<<<<< HEAD
        self.search_internal = search_internal
=======
        self._derived_quantities_list = derived_quantities_list

    def _instance_from_vector(self, vector: List[float]) -> ModelInstance:
        instance = super()._instance_from_vector(vector)
        if self.parameters_derived_map is not None:
            derived_quantities = self.parameters_derived_map[tuple(vector)]
            apply_derived_quantities(instance, derived_quantities)

        return instance

    @cached_property
    def parameters_derived_map(
        self,
    ) -> Optional[Dict[Tuple[float], Dict[Tuple[str, ...], float]]]:
        """
        Maps unique sets of parameters to dictionaries of derived quantities.

        This is used to associated derived quantities with instances efficiently.
        """
        if self._derived_quantities_list is None:
            return None
        return {
            tuple(parameters): derived_quantities
            for parameters, derived_quantities in zip(
                self.parameter_lists, self.derived_quantities_list
            )
        }
>>>>>>> 70586c41

    def __str__(self):
        return f"{self.__class__.__name__}({len(self.sample_list)})"

    def __repr__(self):
        return str(self)

    @property
    def instances(self):
        """
        One model instance for each sample
        """
        return [
            self.model.instance_from_vector(
                sample.parameter_lists_for_paths(
                    self.paths if sample.is_path_kwargs else self.names
                ),
                ignore_prior_limits=True,
            )
            for sample in self.sample_list
        ]

    @property
    def log_evidence(self):
        return None

    @classmethod
    def from_csv(cls, paths, model: AbstractPriorModel):
        """
        Returns a `Samples` object from the output paths of a non-linear search.

        This function loads the sample values (e.g. parameters, log likelihoods) from a .csv file, which is a
        standardized output for all **PyAutoFit** non-linear searches.

        The samples object requires additional information on the non-linear search (e.g. the number of live points),
        which is loaded from the `samples_info.json` file.

        This function also looks for the internal results of the non-linear search and includes them in the samples if
        they exists, which allows for the search's internal visualization and analysis tools to be used.

        Parameters
        ----------
        paths
            An object describing the paths for saving data (e.g. hard-disk directories or entries in sqlite database).
        model
            An object that represents possible instances of some model with a given dimensionality which is the number
            of free dimensions of the model.

        Returns
        -------
        The samples which have been loaded from hard-disk via .csv.
        """

        sample_list = paths.load_samples()
        samples_info = paths.load_samples_info()

        return cls.from_list_info_and_model(
            sample_list=sample_list,
            samples_info=samples_info,
            model=model,
        )

    @classmethod
    def from_list_info_and_model(
        cls,
        sample_list,
        samples_info,
        model: AbstractPriorModel,
<<<<<<< HEAD
        search_internal=None,
=======
        derived_quantities_list=None,
>>>>>>> 70586c41
    ):
        return cls(
            model=model,
            sample_list=sample_list,
            samples_info=samples_info,
<<<<<<< HEAD
            search_internal=search_internal,
=======
            derived_quantities_list=derived_quantities_list,
>>>>>>> 70586c41
        )

    def summary(self):
        return SamplesSummary(
            max_log_likelihood_sample=self.max_log_likelihood_sample,
            model=self.model,
        )

    def __add__(self, other: "Samples") -> "Samples":
        """
        Samples can be added together, which combines their `sample_list` meaning that inferred parameters are
        computed via their joint PDF.

        Parameters
        ----------
        other
            The Samples to be added to this Samples instance.

        Returns
        -------
        A class that combined the samples of the two Samples objects.
        """

        self._check_addition(other=other)

        return self.__class__(
            model=self.model,
            sample_list=self.sample_list + other.sample_list,
        )

    def __radd__(self, other):
        """
        Samples can be added together, which combines their `sample_list` meaning that inferred parameters are
        computed via their joint PDF.

        Overwriting `__radd__` enables the sum function to be used on a list of samples, e.g.:

        `samples = sum([samples_x5, samples_x5, samples_x5])`

        Parameters
        ----------
        other
            The Samples to be added to this Samples instance.

        Returns
        -------
        A class that combines the samples of a list of Samples objects.
        """
        return self

    def __len__(self):
        return len(self.sample_list)

    def __setstate__(self, state):
        self.__dict__.update(state)

    def __copy__(self):
        cls = self.__class__
        result = cls.__new__(cls)
        result.__dict__.update(self.__dict__)
        result._names = None
        result._paths = None
        return result

    def _check_addition(self, other: "Samples"):
        """
        When adding samples together, perform the following checks to make sure it is valid to add the two objects
        together:

        - That both objects being added are `Samples` objects.
        - That both models have the same prior count, else the dimensionality does not allow for valid addition.
        - That both `Samples` objects use an identical model, such that we are adding together the same parameters.

        Parameters
        ----------
        other
            The Samples to be added to this Samples instance.
        """

        def raise_exc():
            raise exc.SamplesException(
                "Cannot add together two Samples objects which have different models."
            )

        if not isinstance(self, Samples):
            raise_exc()

        if not isinstance(other, Samples):
            raise_exc()

        if self.model.prior_count != other.model.prior_count:
            raise_exc()

        for path_self, path_other in zip(self.model.paths, other.model.paths):
            if path_self != path_other:
                raise_exc()

    def values_for_path(self, path: Tuple[str]) -> List[float]:
        """
        Returns the value for a variable with a given path
        for each sample in the model
        """
        return [sample.kwargs[path] for sample in self.sample_list]

    @property
    def total_iterations(self) -> int:
        return self.samples_info["total_iterations"]

    @property
    def time(self) -> Optional[float]:
        return self.samples_info["time"]

    @property
    def parameter_lists(self):
        result = list()
        for sample in self.sample_list:
            tuples = self.paths if sample.is_path_kwargs else self.names
            result.append(sample.parameter_lists_for_paths(tuples))

        return result

    @property
    def total_samples(self):
        return len(self.sample_list)

    @property
    def weight_list(self):
        return [sample.weight for sample in self.sample_list]

    @property
    def log_likelihood_list(self):
        return [sample.log_likelihood for sample in self.sample_list]

    @property
    def log_posterior_list(self):
        return [sample.log_posterior for sample in self.sample_list]

    @property
    def log_prior_list(self):
        return [sample.log_prior for sample in self.sample_list]

    @property
    def parameters_extract(self):
        return np.asarray(self.parameter_lists).T

    @property
    def _headers(self) -> List[str]:
        """
        Headers for the samples table
        """

        return self.model.joined_paths + [
            "log_likelihood",
            "log_prior",
            "log_posterior",
            "weight",
        ]

    @property
    def _rows(self) -> List[List[float]]:
        """
        Rows in the samples table
        """

        log_likelihood_list = self.log_likelihood_list
        log_prior_list = self.log_prior_list
        log_posterior_list = self.log_posterior_list
        weight_list = self.weight_list

        for index, row in enumerate(self.parameter_lists):
            yield row + [
                log_likelihood_list[index],
                log_prior_list[index],
                log_posterior_list[index],
                weight_list[index],
            ]

    def write_table(self, filename: str):
        """
        Write a table of parameters, posteriors, priors and likelihoods.

        Parameters
        ----------
        filename
            Where the table is to be written
        """
        write_table(
            filename=filename,
            headers=list(self._headers),
            rows=list(self._rows),
        )

    def info_to_json(self, filename):
        with open(filename, "w") as outfile:
            json.dump(self.samples_info, outfile)

    @property
    def max_log_likelihood_sample(self) -> Sample:
        """
        The index of the sample with the highest log likelihood.
        """
        most_likely_sample = None
        for sample in self.sample_list:
            if (
                most_likely_sample is None
                or sample.log_likelihood > most_likely_sample.log_likelihood
            ):
                most_likely_sample = sample
        return most_likely_sample

    @property
    def max_log_likelihood_index(self) -> int:
        """
        The index of the sample with the highest log likelihood.
        """
        return int(np.argmax(self.log_likelihood_list))

    @to_instance
    def max_log_likelihood(self) -> List[float]:
        """
        The parameters of the maximum log likelihood sample of the `NonLinearSearch` returned as a model instance or
        list of values.
        """

        sample = self.max_log_likelihood_sample

        return sample.parameter_lists_for_paths(
            self.paths if sample.is_path_kwargs else self.names
        )

    @property
    def max_log_posterior_sample(self) -> Sample:
        return self.sample_list[self.max_log_posterior_index]

    @property
    def max_log_posterior_index(self) -> int:
        """
        The index of the sample with the highest log posterior.
        """
        return int(np.argmax(self.log_posterior_list))

    @to_instance
    def max_log_posterior(self) -> ModelInstance:
        """
        The parameters of the maximum log posterior sample of the `NonLinearSearch` returned as a model instance.
        """
        return self.parameter_lists[self.max_log_posterior_index]

    @to_instance
    def from_sample_index(self, sample_index: int) -> ModelInstance:
        """
        The parameters of an individual sample of the non-linear search, returned as a model instance.

        Parameters
        ----------
        sample_index
            The sample index of the weighted sample to return.
        """
        return self.parameter_lists[sample_index]

    def minimise(self) -> "Samples":
        """
        A copy of this object with only important samples retained
        """
        samples = copy(self)
        samples.model = None
        samples.sample_list = list(
            {self.max_log_likelihood_sample, self.max_log_posterior_sample}
        )
        return samples

    def with_paths(self, paths: Union[List[Tuple[str, ...]], List[str]]) -> "Samples":
        """
        Create a copy of this object with only attributes specified
        by a list of paths.

        Parameters
        ----------
        paths
            A list of paths to attributes. Only kwargs and model components
            specified by these paths are retained.

            All children of a given path are retained.

        Returns
        -------
        A set of samples with a reduced set of attributes
        """
        with_paths = copy(self)
        with_paths.model = self.model.with_paths(paths)
        with_paths.sample_list = [
            sample.with_paths(paths) for sample in self.sample_list
        ]
        return with_paths

    def without_paths(
        self, paths: Union[List[Tuple[str, ...]], List[str]]
    ) -> "Samples":
        """
        Create a copy of this object with only attributes not specified
        by a list of paths.

        Parameters
        ----------
        paths
            A list of paths to attributes. kwargs and model components
            specified by these paths are removed.

            All children of a given path are removed.

        Returns
        -------
        A set of samples with a reduced set of attributes
        """
        with_paths = copy(self)
        with_paths.model = self.model.without_paths(paths)
        with_paths.sample_list = [
            sample.without_paths(paths) for sample in self.sample_list
        ]
        return with_paths

    def subsamples(self, model):
        if self.model is None:
            return None

        path_map = {
            tuple(self.model.all_paths_for_prior(prior)): path
            for path, prior in model.path_priors_tuples
        }
        copied = copy(self)
        copied._paths = None
        copied._names = None
        copied.model = model

        copied.sample_list = [sample.subsample(path_map) for sample in self.sample_list]
        return copied<|MERGE_RESOLUTION|>--- conflicted
+++ resolved
@@ -23,11 +23,6 @@
         model: AbstractPriorModel,
         sample_list: List[Sample],
         samples_info: Optional[Dict] = None,
-<<<<<<< HEAD
-        search_internal: Optional = None,
-=======
-        derived_quantities_list: Optional[List] = None,
->>>>>>> 70586c41
     ):
         """
         Contains the samples of the non-linear search, including parameter values, log likelihoods,
@@ -54,37 +49,6 @@
 
         self.sample_list = sample_list
         self.samples_info = samples_info
-<<<<<<< HEAD
-        self.search_internal = search_internal
-=======
-        self._derived_quantities_list = derived_quantities_list
-
-    def _instance_from_vector(self, vector: List[float]) -> ModelInstance:
-        instance = super()._instance_from_vector(vector)
-        if self.parameters_derived_map is not None:
-            derived_quantities = self.parameters_derived_map[tuple(vector)]
-            apply_derived_quantities(instance, derived_quantities)
-
-        return instance
-
-    @cached_property
-    def parameters_derived_map(
-        self,
-    ) -> Optional[Dict[Tuple[float], Dict[Tuple[str, ...], float]]]:
-        """
-        Maps unique sets of parameters to dictionaries of derived quantities.
-
-        This is used to associated derived quantities with instances efficiently.
-        """
-        if self._derived_quantities_list is None:
-            return None
-        return {
-            tuple(parameters): derived_quantities
-            for parameters, derived_quantities in zip(
-                self.parameter_lists, self.derived_quantities_list
-            )
-        }
->>>>>>> 70586c41
 
     def __str__(self):
         return f"{self.__class__.__name__}({len(self.sample_list)})"
@@ -153,21 +117,11 @@
         sample_list,
         samples_info,
         model: AbstractPriorModel,
-<<<<<<< HEAD
-        search_internal=None,
-=======
-        derived_quantities_list=None,
->>>>>>> 70586c41
     ):
         return cls(
             model=model,
             sample_list=sample_list,
             samples_info=samples_info,
-<<<<<<< HEAD
-            search_internal=search_internal,
-=======
-            derived_quantities_list=derived_quantities_list,
->>>>>>> 70586c41
         )
 
     def summary(self):
