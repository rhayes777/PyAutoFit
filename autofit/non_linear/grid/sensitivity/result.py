from typing import List, Tuple, Union

from autofit.non_linear.grid.grid_list import GridList, as_grid_list
from autofit.non_linear.grid.grid_search.result import AbstractGridSearchResult
from autofit.non_linear.samples.interface import SamplesInterface


# noinspection PyTypeChecker
class SensitivityResult(AbstractGridSearchResult):
    def __init__(
<<<<<<< HEAD
            self,
            samples: List[SamplesInterface],
            perturb_samples: List[SamplesInterface],
            physical_values : Union[List, GridList],
            shape : Tuple[int, ...]
=======
        self,
        samples: List[SamplesInterface],
        perturb_samples: List[SamplesInterface],
        shape: Tuple[int, ...],
>>>>>>> 534ca874
    ):
        """
        The result of a sensitivity mapping

        Parameters
        ----------
        results
            The results of each sensitivity job.
        physical_values
            A list of lists of values representing the physical values of the sensitivity grid values.
        shape
            The shape of the sensitivity mapping grid.
        """
        super().__init__(GridList(samples, shape))
        self.perturb_samples = GridList(perturb_samples, shape)
        self.physical_values = GridList(physical_values, shape)
        self.shape = shape

    def perturbed_physical_centres_list_from(
        self, path: Union[str, Tuple[str, ...]]
    ) -> GridList:
        """
        Returns the physical centres of the perturbed model for each sensitivity fit

        Parameters
        ----------
        path
            The path to the physical centres in the samples
        """
        return self._physical_centres_lists_from(
            self.perturb_samples,
            path,
        )

    def __getitem__(self, item):
        return self.samples[item]

    def __iter__(self):
        return iter(self.samples)

    def __len__(self):
        return len(self.samples)

    @property
    @as_grid_list
    def log_evidences_base(self) -> GridList:
        """
        The log evidences of the base model for each sensitivity fit
        """
        return [sample.log_evidence for sample in self.samples]

    @property
    @as_grid_list
    def log_evidences_perturbed(self) -> GridList:
        """
        The log evidences of the perturbed model for each sensitivity fit
        """
        return [sample.log_evidence for sample in self.perturb_samples]

    @property
    @as_grid_list
    def log_evidence_differences(self) -> GridList:
        """
        The log evidence differences between the base and perturbed models
        """
        return [
            log_evidence_perturbed - log_evidence_base
            for log_evidence_perturbed, log_evidence_base in zip(
                self.log_evidences_perturbed, self.log_evidences_base
            )
        ]

    @property
    @as_grid_list
    def log_likelihoods_base(self) -> GridList:
        """
        The log likelihoods of the base model for each sensitivity fit
        """
        return [sample.log_likelihood for sample in self.samples]

    @property
    @as_grid_list
    def log_likelihoods_perturbed(self) -> GridList:
        """
        The log likelihoods of the perturbed model for each sensitivity fit
        """
        return [sample.log_likelihood for sample in self.perturb_samples]

    @property
    @as_grid_list
    def log_likelihood_differences(self) -> GridList:
        """
        The log likelihood differences between the base and perturbed models
        """
        return [
            log_likelihood_perturbed - log_likelihood_base
            for log_likelihood_perturbed, log_likelihood_base in zip(
                self.log_likelihoods_perturbed, self.log_likelihoods_base
            )
        ]

    def figure_of_merits(
        self,
        use_log_evidences: bool,
    ) -> GridList:
        """
        Convenience method to get either the log likelihoods difference or log evidence difference of the grid search.

        Parameters
        ----------
        use_log_evidences
            If true, the log evidences are returned, otherwise the log likelihoods are returned.
        """

        if use_log_evidences:
            return self.log_evidence_differences
        return self.log_likelihood_differences
<|MERGE_RESOLUTION|>--- conflicted
+++ resolved
@@ -1,139 +1,130 @@
-from typing import List, Tuple, Union
-
-from autofit.non_linear.grid.grid_list import GridList, as_grid_list
-from autofit.non_linear.grid.grid_search.result import AbstractGridSearchResult
-from autofit.non_linear.samples.interface import SamplesInterface
-
-
-# noinspection PyTypeChecker
-class SensitivityResult(AbstractGridSearchResult):
-    def __init__(
-<<<<<<< HEAD
-            self,
-            samples: List[SamplesInterface],
-            perturb_samples: List[SamplesInterface],
-            physical_values : Union[List, GridList],
-            shape : Tuple[int, ...]
-=======
-        self,
-        samples: List[SamplesInterface],
-        perturb_samples: List[SamplesInterface],
-        shape: Tuple[int, ...],
->>>>>>> 534ca874
-    ):
-        """
-        The result of a sensitivity mapping
-
-        Parameters
-        ----------
-        results
-            The results of each sensitivity job.
-        physical_values
-            A list of lists of values representing the physical values of the sensitivity grid values.
-        shape
-            The shape of the sensitivity mapping grid.
-        """
-        super().__init__(GridList(samples, shape))
-        self.perturb_samples = GridList(perturb_samples, shape)
-        self.physical_values = GridList(physical_values, shape)
-        self.shape = shape
-
-    def perturbed_physical_centres_list_from(
-        self, path: Union[str, Tuple[str, ...]]
-    ) -> GridList:
-        """
-        Returns the physical centres of the perturbed model for each sensitivity fit
-
-        Parameters
-        ----------
-        path
-            The path to the physical centres in the samples
-        """
-        return self._physical_centres_lists_from(
-            self.perturb_samples,
-            path,
-        )
-
-    def __getitem__(self, item):
-        return self.samples[item]
-
-    def __iter__(self):
-        return iter(self.samples)
-
-    def __len__(self):
-        return len(self.samples)
-
-    @property
-    @as_grid_list
-    def log_evidences_base(self) -> GridList:
-        """
-        The log evidences of the base model for each sensitivity fit
-        """
-        return [sample.log_evidence for sample in self.samples]
-
-    @property
-    @as_grid_list
-    def log_evidences_perturbed(self) -> GridList:
-        """
-        The log evidences of the perturbed model for each sensitivity fit
-        """
-        return [sample.log_evidence for sample in self.perturb_samples]
-
-    @property
-    @as_grid_list
-    def log_evidence_differences(self) -> GridList:
-        """
-        The log evidence differences between the base and perturbed models
-        """
-        return [
-            log_evidence_perturbed - log_evidence_base
-            for log_evidence_perturbed, log_evidence_base in zip(
-                self.log_evidences_perturbed, self.log_evidences_base
-            )
-        ]
-
-    @property
-    @as_grid_list
-    def log_likelihoods_base(self) -> GridList:
-        """
-        The log likelihoods of the base model for each sensitivity fit
-        """
-        return [sample.log_likelihood for sample in self.samples]
-
-    @property
-    @as_grid_list
-    def log_likelihoods_perturbed(self) -> GridList:
-        """
-        The log likelihoods of the perturbed model for each sensitivity fit
-        """
-        return [sample.log_likelihood for sample in self.perturb_samples]
-
-    @property
-    @as_grid_list
-    def log_likelihood_differences(self) -> GridList:
-        """
-        The log likelihood differences between the base and perturbed models
-        """
-        return [
-            log_likelihood_perturbed - log_likelihood_base
-            for log_likelihood_perturbed, log_likelihood_base in zip(
-                self.log_likelihoods_perturbed, self.log_likelihoods_base
-            )
-        ]
-
-    def figure_of_merits(
-        self,
-        use_log_evidences: bool,
-    ) -> GridList:
-        """
-        Convenience method to get either the log likelihoods difference or log evidence difference of the grid search.
-
-        Parameters
-        ----------
-        use_log_evidences
-            If true, the log evidences are returned, otherwise the log likelihoods are returned.
-        """
-
-        if use_log_evidences:
-            return self.log_evidence_differences
-        return self.log_likelihood_differences
+from typing import List, Tuple, Union
+
+from autofit.non_linear.grid.grid_list import GridList, as_grid_list
+from autofit.non_linear.grid.grid_search.result import AbstractGridSearchResult
+from autofit.non_linear.samples.interface import SamplesInterface
+
+
+# noinspection PyTypeChecker
+class SensitivityResult(AbstractGridSearchResult):
+    def __init__(
+        self,
+        samples: List[SamplesInterface],
+        perturb_samples: List[SamplesInterface],
+        shape: Tuple[int, ...],
+    ):
+        """
+        The result of a sensitivity mapping
+
+        Parameters
+        ----------
+        results
+            The results of each sensitivity job.
+        physical_values
+            A list of lists of values representing the physical values of the sensitivity grid values.
+        shape
+            The shape of the sensitivity mapping grid.
+        """
+        super().__init__(GridList(samples, shape))
+        self.perturb_samples = GridList(perturb_samples, shape)
+        self.shape = shape
+
+    def perturbed_physical_centres_list_from(
+        self, path: Union[str, Tuple[str, ...]]
+    ) -> GridList:
+        """
+        Returns the physical centres of the perturbed model for each sensitivity fit
+
+        Parameters
+        ----------
+        path
+            The path to the physical centres in the samples
+        """
+        return self._physical_centres_lists_from(
+            self.perturb_samples,
+            path,
+        )
+
+    def __getitem__(self, item):
+        return self.samples[item]
+
+    def __iter__(self):
+        return iter(self.samples)
+
+    def __len__(self):
+        return len(self.samples)
+
+    @property
+    @as_grid_list
+    def log_evidences_base(self) -> GridList:
+        """
+        The log evidences of the base model for each sensitivity fit
+        """
+        return [sample.log_evidence for sample in self.samples]
+
+    @property
+    @as_grid_list
+    def log_evidences_perturbed(self) -> GridList:
+        """
+        The log evidences of the perturbed model for each sensitivity fit
+        """
+        return [sample.log_evidence for sample in self.perturb_samples]
+
+    @property
+    @as_grid_list
+    def log_evidence_differences(self) -> GridList:
+        """
+        The log evidence differences between the base and perturbed models
+        """
+        return [
+            log_evidence_perturbed - log_evidence_base
+            for log_evidence_perturbed, log_evidence_base in zip(
+                self.log_evidences_perturbed, self.log_evidences_base
+            )
+        ]
+
+    @property
+    @as_grid_list
+    def log_likelihoods_base(self) -> GridList:
+        """
+        The log likelihoods of the base model for each sensitivity fit
+        """
+        return [sample.log_likelihood for sample in self.samples]
+
+    @property
+    @as_grid_list
+    def log_likelihoods_perturbed(self) -> GridList:
+        """
+        The log likelihoods of the perturbed model for each sensitivity fit
+        """
+        return [sample.log_likelihood for sample in self.perturb_samples]
+
+    @property
+    @as_grid_list
+    def log_likelihood_differences(self) -> GridList:
+        """
+        The log likelihood differences between the base and perturbed models
+        """
+        return [
+            log_likelihood_perturbed - log_likelihood_base
+            for log_likelihood_perturbed, log_likelihood_base in zip(
+                self.log_likelihoods_perturbed, self.log_likelihoods_base
+            )
+        ]
+
+    def figure_of_merits(
+        self,
+        use_log_evidences: bool,
+    ) -> GridList:
+        """
+        Convenience method to get either the log likelihoods difference or log evidence difference of the grid search.
+
+        Parameters
+        ----------
+        use_log_evidences
+            If true, the log evidences are returned, otherwise the log likelihoods are returned.
+        """
+
+        if use_log_evidences:
+            return self.log_evidence_differences
+        return self.log_likelihood_differences