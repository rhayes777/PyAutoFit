--- conflicted
+++ resolved
@@ -58,7 +58,6 @@
     """
     _ids = itertools.count()
 
-<<<<<<< HEAD
     def __new__(cls, *args, **kwargs):
         if len(args) == 0:
             return object.__new__(cls)
@@ -67,10 +66,9 @@
         if isinstance(args[0], list):
             return ListPriorModel.__new__(ListPriorModel)
         return args[0]
-=======
+
     def __init__(self):
         self.id = next(self._ids)
->>>>>>> 9acb9558
 
     @property
     def flat_prior_model_tuples(self):
@@ -120,14 +118,10 @@
             if p == prior:
                 return name
 
-<<<<<<< HEAD
-    def tuples_with_type(self, class_type):
-=======
     def __hash__(self):
         return self.id
 
->>>>>>> 9acb9558
-
+    def tuples_with_type(self, class_type):
         return list(filter(lambda t: isinstance(t[1], class_type), self.__dict__.items()))
 
 
