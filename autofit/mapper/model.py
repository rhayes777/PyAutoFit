--- conflicted
+++ resolved
@@ -1,512 +1,502 @@
-import copy
-import logging
-from functools import wraps
-from typing import Optional, Union, Tuple, List, Iterable, Type, Dict
-
-from jax._src.tree_util import register_pytree_node_class
-
-from autofit.mapper.model_object import ModelObject
-from autofit.mapper.prior_model.recursion import DynamicRecursionCache
-
-logger = logging.getLogger(__name__)
-
-
-def frozen_cache(func):
-    """
-    Decorator that caches results from function calls when
-    a model is frozen.
-
-    Value is cached by function name, instance and arguments.
-
-    Parameters
-    ----------
-    func
-        Some function attached to a freezable, hashable object
-        that takes hashable arguments
-
-    Returns
-    -------
-    Function with cache
-    """
-
-    @wraps(func)
-    def cache(self, *args, **kwargs):
-        if hasattr(self, "_is_frozen") and self._is_frozen:
-            key = (
-                func.__name__,
-                self,
-                *args,
-            ) + tuple(kwargs.items())
-
-            if key not in self._frozen_cache:
-                self._frozen_cache[key] = func(self, *args, **kwargs)
-            return self._frozen_cache[key]
-        return func(self, *args, **kwargs)
-
-    return cache
-
-
-def assert_not_frozen(func):
-    """
-    Decorator that asserts a function is not called when an object
-    is frozen. For example, it should not be possible to set an
-    attribute on a frozen model as that might invalidate the results
-    in the cache.
-
-    Parameters
-    ----------
-    func
-        Some function
-
-    Raises
-    ------
-    AssertionError
-        If the function is called when the object is frozen
-    """
-
-    @wraps(func)
-    def wrapper(self, *args, **kwargs):
-        string_args = list(filter(lambda arg: isinstance(arg, str), args))
-        if (
-            "_is_frozen" not in string_args
-            and "_frozen_cache" not in string_args
-            and hasattr(self, "_is_frozen")
-            and self._is_frozen
-        ):
-            raise AssertionError("Frozen models cannot be modified")
-        return func(self, *args, **kwargs)
-
-    return wrapper
-
-
-class AbstractModel(ModelObject):
-    def __init__(self, label=None, id_=None):
-        self._is_frozen = False
-        self._frozen_cache = dict()
-        super().__init__(label=label, id_=id_)
-
-    def __getstate__(self):
-        return {
-            key: value for key, value in self.__dict__.items() if key != "_frozen_cache"
-        }
-
-    def __setstate__(self, state):
-        self.__dict__.update(state)
-        self._frozen_cache = {}
-
-    def freeze(self):
-        """
-        Freeze this object.
-
-        A frozen object caches results for some function calls
-        and does not allow its state to be modified.
-        """
-        logger.debug("Freezing model")
-        tuples = self.direct_tuples_with_type(AbstractModel)
-        for _, model in tuples:
-            if model is not self:
-                model.freeze()
-        self._is_frozen = True
-
-    def unfreeze(self):
-        """
-        Unfreeze this object. Allows modification and removes
-        caches associated with some functions.
-        """
-        logger.debug("Thawing model")
-        self._is_frozen = False
-        tuples = self.direct_tuples_with_type(AbstractModel)
-        for _, model in tuples:
-            if model is not self:
-                model.unfreeze()
-        self._frozen_cache = dict()
-
-    def __add__(self, other):
-        instance = self.__class__()
-
-        def add_items(item_dict):
-            for key, value in item_dict.items():
-                if isinstance(value, list) and hasattr(instance, key):
-                    setattr(instance, key, getattr(instance, key) + value)
-                else:
-                    setattr(instance, key, value)
-
-        add_items(self.__dict__)
-        add_items(other.__dict__)
-        return instance
-
-    def copy(self):
-        """
-        Create a copy of the model. All priors remain equivalent - i.e. two
-        copies of a model in a collection has the same prior count as a single
-        model.
-        """
-        return copy.deepcopy(self)
-
-    def object_for_path(
-        self, path: Iterable[Union[str, int, type]]
-    ) -> Union[object, List]:
-        """
-        Get the object at a given path.
-
-        The path describes the location of some object in the model.
-
-        String entries get an attribute.
-        Int entries index an attribute.
-        Type entries product a new ModelInstance which collates all of the instances
-        of a given type in the path.
-
-        Parameters
-        ----------
-        path
-            A tuple describing the path to an object in the model tree
-
-        Returns
-        -------
-        An object or Instance collating a collection of objects with a given type.
-        """
-        instance = self
-        for name in path:
-            if isinstance(name, int):
-                instance = instance[name]
-            elif isinstance(name, type):
-                from autofit.mapper.prior_model.prior_model import Model
-
-                instances = [
-                    instance
-                    for _, instance in self.path_instance_tuples_for_class(name)
-                ]
-                instances += [
-                    instance
-                    for _, instance in self.path_instance_tuples_for_class(Model)
-                    if issubclass(instance.cls, name)
-                ]
-                instance = ModelInstance(instances)
-            else:
-                instance = getattr(instance, name)
-        return instance
-
-    @frozen_cache
-    def path_instance_tuples_for_class(
-        self,
-        cls: Union[Tuple, Type],
-        ignore_class: bool = None,
-        ignore_children: bool = True,
-    ):
-        """
-        Tuples containing the path tuple and instance for every instance of the class
-        in the model tree.
-
-        Parameters
-        ----------
-        ignore_class
-            Children of instances of this class are ignored
-        ignore_children
-            If true do not continue to recurse the children of an object once found
-        cls
-            The type to find instances of
-
-        Returns
-        -------
-        path_instance_tuples: [((str,), object)]
-            Tuples containing the path to and instance of objects of the given type.
-        """
-        return path_instances_of_class(
-            self, cls, ignore_class=ignore_class, ignore_children=ignore_children
-        )
-
-    @frozen_cache
-    def direct_tuples_with_type(self, class_type):
-        return list(
-            filter(
-                lambda t: t[0] != "id"
-                and not t[0].startswith("_")
-                and isinstance(t[1], class_type),
-                self.__dict__.items(),
-            )
-        )
-
-    @frozen_cache
-    def models_with_type(
-        self,
-        cls: Union[Type, Tuple[Type, ...]],
-        include_zero_dimension=False,
-    ) -> List["AbstractModel"]:
-        """
-        Return all models of a given type in the model tree.
-
-        Parameters
-        ----------
-        cls
-            The type to find instances of
-        include_zero_dimension
-            If true, include models with zero dimensions
-
-        Returns
-        -------
-        A list of models of the given type
-        """
-        # noinspection PyTypeChecker
-        return [
-            t[1]
-            for t in self.model_tuples_with_type(
-                cls, include_zero_dimension=include_zero_dimension
-            )
-        ]
-
-    @frozen_cache
-    def model_tuples_with_type(
-        self, cls: Union[Type, Tuple[Type, ...]], include_zero_dimension=False
-    ):
-        """
-        All models of the class in this model which have at least
-        one free parameter, recursively.
-
-        Parameters
-        ----------
-        cls
-            The type of the model
-        include_zero_dimension
-            If true, include models with 0 free parameters
-
-        Returns
-        -------
-        Models with free parameters
-        """
-        from .prior_model.prior_model import Model
-
-        return [
-            (path, model)
-            for path, model in self.attribute_tuples_with_type(
-                Model, ignore_children=False
-            )
-            if issubclass(model.cls, cls)
-            and (include_zero_dimension or model.prior_count > 0)
-        ]
-
-    @frozen_cache
-    def attribute_tuples_with_type(
-        self, class_type, ignore_class=None, ignore_children=True
-    ) -> List[tuple]:
-        """
-        Tuples describing the name and instance for attributes in the model
-        with a given type, recursively.
-
-        Parameters
-        ----------
-        ignore_children
-            If True then recursion stops at instances with the type
-        class_type
-            The type of the objects to find
-        ignore_class
-            Any classes which should not be recursively searched
-
-        Returns
-        -------
-        Tuples containing the name and instance of each attribute with the type
-        """
-        return [
-            (path[-1] if len(path) > 0 else "", value)
-            for path, value in self.path_instance_tuples_for_class(
-                class_type, ignore_class=ignore_class, ignore_children=ignore_children
-            )
-        ]
-
-
-@DynamicRecursionCache()
-def path_instances_of_class(
-    obj,
-    cls: type,
-    ignore_class: Optional[Union[type, Tuple[type]]] = None,
-    ignore_children: bool = False,
-):
-    """
-    Recursively search the object for instances of a given class
-
-    Parameters
-    ----------
-    obj
-        The object to recursively search
-    cls
-        The type to search for
-    ignore_class
-        A type or tuple of classes to skip
-    ignore_children
-        If true stop recursion at found objects
-
-    Returns
-    -------
-    instance of type
-    """
-    if ignore_class is not None and isinstance(obj, ignore_class):
-        return []
-
-    results = []
-    if isinstance(obj, cls):
-        results.append((tuple(), obj))
-        if ignore_children:
-            return results
-
-    if isinstance(obj, list):
-        for i, item in enumerate(obj):
-            for path, instance in path_instances_of_class(
-                item, cls, ignore_class=ignore_class, ignore_children=ignore_children
-            ):
-                results.append(((i,) + path, instance))
-        return results
-
-    try:
-        from autofit.mapper.prior_model.annotation import AnnotationPriorModel
-
-        if isinstance(obj, dict):
-            d = obj
-        else:
-            d = obj.__dict__
-
-        for key, value in d.items():
-            if key.startswith("_"):
-                continue
-            for item in path_instances_of_class(
-                value, cls, ignore_class=ignore_class, ignore_children=ignore_children
-            ):
-                if isinstance(value, AnnotationPriorModel):
-                    path = (key,)
-                else:
-                    path = (key, *item[0])
-                results.append((path, item[1]))
-        return results
-    except (AttributeError, TypeError):
-        return results
-
-
-@register_pytree_node_class
-class ModelInstance(AbstractModel):
-    """
-    An instance of a Collection or Model. This is created by optimisers and correspond
-    to a point in the parameter space.
-
-    @DynamicAttrs
-    """
-
-<<<<<<< HEAD
-    def __init__(
-        self, items=None, id_=None,
-    ):
-        super().__init__(id_=id_)
-        if isinstance(items, list):
-            for i, item in enumerate(items):
-                self[i] = item
-        if isinstance(items, dict):
-            for key, value in items.items():
-                self[key] = value
-=======
-    __dictable_type__ = "instance"
-
-    def __init__(self, child_items: Optional[Union[List, Dict]] = None):
-        """
-        An instance of a Collection or Model. This is created by optimisers and correspond
-        to a point in the parameter space.
-
-        Parameters
-        ----------
-        child_items
-            The child items of the instance. This can be a list or dict.
-
-            If a list, the items are assigned to the instance in order.
-            If a dict, the items are assigned to the instance by key and accessed by attribute.
-        """
-        super().__init__()
-        self.child_items = child_items
->>>>>>> eee540d6
-
-    def __eq__(self, other):
-        try:
-            return self.__dict__ == other.__dict__
-        except AttributeError:
-            return False
-
-    def __getitem__(self, item):
-        if isinstance(item, int):
-            return list(self.values())[item]
-        if isinstance(item, slice):
-            return ModelInstance(list(self.values())[item])
-        return self.__dict__[item]
-
-    def __setitem__(self, key, value):
-        self.__dict__[key] = value
-
-    @property
-    def child_items(self):
-        return self.dict
-
-    @child_items.setter
-    def child_items(self, child_items):
-        if isinstance(child_items, list):
-            for i, item in enumerate(child_items):
-                self[i] = item
-        if isinstance(child_items, dict):
-            for key, value in child_items.items():
-                self[key] = value
-
-    def items(self):
-        return self.dict.items()
-
-    def __hash__(self):
-        return self.id
-
-    @property
-    def dict(self):
-        return {
-            key: value
-            for key, value in self.__dict__.items()
-            if key not in ("id", "component_number", "item_number")
-            and not (isinstance(key, str) and key.startswith("_"))
-        }
-
-    def tree_flatten(self):
-        keys, values = zip(*self.dict.items())
-        return values, (*keys, self.id,)
-
-    @classmethod
-    def tree_unflatten(cls, aux_data, children):
-        *keys, id_ = aux_data
-
-        instance = cls(id_=id_)
-
-        for key, value in zip(keys, children):
-            instance[key] = value
-        return instance
-
-    def values(self):
-        return self.dict.values()
-
-    def __len__(self):
-        return len(self.values())
-
-    def as_model(
-        self,
-        model_classes: Union[type, Iterable[type]] = tuple(),
-        excluded_classes: Union[type, Iterable[type]] = tuple(),
-    ):
-        """
-        Convert this instance to a model
-
-        Parameters
-        ----------
-        model_classes
-            The classes to convert to models
-        excluded_classes
-            The classes to exclude from conversion
-
-        Returns
-        -------
-        A model
-        """
-
-        from autofit.mapper.prior_model.abstract import AbstractPriorModel
-
-        return AbstractPriorModel.from_instance(
-            self,
-            model_classes,
-            excluded_classes,
-        )
+import copy
+import logging
+from functools import wraps
+from typing import Optional, Union, Tuple, List, Iterable, Type, Dict
+
+from jax._src.tree_util import register_pytree_node_class
+
+from autofit.mapper.model_object import ModelObject
+from autofit.mapper.prior_model.recursion import DynamicRecursionCache
+
+logger = logging.getLogger(__name__)
+
+
+def frozen_cache(func):
+    """
+    Decorator that caches results from function calls when
+    a model is frozen.
+
+    Value is cached by function name, instance and arguments.
+
+    Parameters
+    ----------
+    func
+        Some function attached to a freezable, hashable object
+        that takes hashable arguments
+
+    Returns
+    -------
+    Function with cache
+    """
+
+    @wraps(func)
+    def cache(self, *args, **kwargs):
+        if hasattr(self, "_is_frozen") and self._is_frozen:
+            key = (
+                func.__name__,
+                self,
+                *args,
+            ) + tuple(kwargs.items())
+
+            if key not in self._frozen_cache:
+                self._frozen_cache[key] = func(self, *args, **kwargs)
+            return self._frozen_cache[key]
+        return func(self, *args, **kwargs)
+
+    return cache
+
+
+def assert_not_frozen(func):
+    """
+    Decorator that asserts a function is not called when an object
+    is frozen. For example, it should not be possible to set an
+    attribute on a frozen model as that might invalidate the results
+    in the cache.
+
+    Parameters
+    ----------
+    func
+        Some function
+
+    Raises
+    ------
+    AssertionError
+        If the function is called when the object is frozen
+    """
+
+    @wraps(func)
+    def wrapper(self, *args, **kwargs):
+        string_args = list(filter(lambda arg: isinstance(arg, str), args))
+        if (
+            "_is_frozen" not in string_args
+            and "_frozen_cache" not in string_args
+            and hasattr(self, "_is_frozen")
+            and self._is_frozen
+        ):
+            raise AssertionError("Frozen models cannot be modified")
+        return func(self, *args, **kwargs)
+
+    return wrapper
+
+
+class AbstractModel(ModelObject):
+    def __init__(self, label=None, id_=None):
+        self._is_frozen = False
+        self._frozen_cache = dict()
+        super().__init__(label=label, id_=id_)
+
+    def __getstate__(self):
+        return {
+            key: value for key, value in self.__dict__.items() if key != "_frozen_cache"
+        }
+
+    def __setstate__(self, state):
+        self.__dict__.update(state)
+        self._frozen_cache = {}
+
+    def freeze(self):
+        """
+        Freeze this object.
+
+        A frozen object caches results for some function calls
+        and does not allow its state to be modified.
+        """
+        logger.debug("Freezing model")
+        tuples = self.direct_tuples_with_type(AbstractModel)
+        for _, model in tuples:
+            if model is not self:
+                model.freeze()
+        self._is_frozen = True
+
+    def unfreeze(self):
+        """
+        Unfreeze this object. Allows modification and removes
+        caches associated with some functions.
+        """
+        logger.debug("Thawing model")
+        self._is_frozen = False
+        tuples = self.direct_tuples_with_type(AbstractModel)
+        for _, model in tuples:
+            if model is not self:
+                model.unfreeze()
+        self._frozen_cache = dict()
+
+    def __add__(self, other):
+        instance = self.__class__()
+
+        def add_items(item_dict):
+            for key, value in item_dict.items():
+                if isinstance(value, list) and hasattr(instance, key):
+                    setattr(instance, key, getattr(instance, key) + value)
+                else:
+                    setattr(instance, key, value)
+
+        add_items(self.__dict__)
+        add_items(other.__dict__)
+        return instance
+
+    def copy(self):
+        """
+        Create a copy of the model. All priors remain equivalent - i.e. two
+        copies of a model in a collection has the same prior count as a single
+        model.
+        """
+        return copy.deepcopy(self)
+
+    def object_for_path(
+        self, path: Iterable[Union[str, int, type]]
+    ) -> Union[object, List]:
+        """
+        Get the object at a given path.
+
+        The path describes the location of some object in the model.
+
+        String entries get an attribute.
+        Int entries index an attribute.
+        Type entries product a new ModelInstance which collates all of the instances
+        of a given type in the path.
+
+        Parameters
+        ----------
+        path
+            A tuple describing the path to an object in the model tree
+
+        Returns
+        -------
+        An object or Instance collating a collection of objects with a given type.
+        """
+        instance = self
+        for name in path:
+            if isinstance(name, int):
+                instance = instance[name]
+            elif isinstance(name, type):
+                from autofit.mapper.prior_model.prior_model import Model
+
+                instances = [
+                    instance
+                    for _, instance in self.path_instance_tuples_for_class(name)
+                ]
+                instances += [
+                    instance
+                    for _, instance in self.path_instance_tuples_for_class(Model)
+                    if issubclass(instance.cls, name)
+                ]
+                instance = ModelInstance(instances)
+            else:
+                instance = getattr(instance, name)
+        return instance
+
+    @frozen_cache
+    def path_instance_tuples_for_class(
+        self,
+        cls: Union[Tuple, Type],
+        ignore_class: bool = None,
+        ignore_children: bool = True,
+    ):
+        """
+        Tuples containing the path tuple and instance for every instance of the class
+        in the model tree.
+
+        Parameters
+        ----------
+        ignore_class
+            Children of instances of this class are ignored
+        ignore_children
+            If true do not continue to recurse the children of an object once found
+        cls
+            The type to find instances of
+
+        Returns
+        -------
+        path_instance_tuples: [((str,), object)]
+            Tuples containing the path to and instance of objects of the given type.
+        """
+        return path_instances_of_class(
+            self, cls, ignore_class=ignore_class, ignore_children=ignore_children
+        )
+
+    @frozen_cache
+    def direct_tuples_with_type(self, class_type):
+        return list(
+            filter(
+                lambda t: t[0] != "id"
+                and not t[0].startswith("_")
+                and isinstance(t[1], class_type),
+                self.__dict__.items(),
+            )
+        )
+
+    @frozen_cache
+    def models_with_type(
+        self,
+        cls: Union[Type, Tuple[Type, ...]],
+        include_zero_dimension=False,
+    ) -> List["AbstractModel"]:
+        """
+        Return all models of a given type in the model tree.
+
+        Parameters
+        ----------
+        cls
+            The type to find instances of
+        include_zero_dimension
+            If true, include models with zero dimensions
+
+        Returns
+        -------
+        A list of models of the given type
+        """
+        # noinspection PyTypeChecker
+        return [
+            t[1]
+            for t in self.model_tuples_with_type(
+                cls, include_zero_dimension=include_zero_dimension
+            )
+        ]
+
+    @frozen_cache
+    def model_tuples_with_type(
+        self, cls: Union[Type, Tuple[Type, ...]], include_zero_dimension=False
+    ):
+        """
+        All models of the class in this model which have at least
+        one free parameter, recursively.
+
+        Parameters
+        ----------
+        cls
+            The type of the model
+        include_zero_dimension
+            If true, include models with 0 free parameters
+
+        Returns
+        -------
+        Models with free parameters
+        """
+        from .prior_model.prior_model import Model
+
+        return [
+            (path, model)
+            for path, model in self.attribute_tuples_with_type(
+                Model, ignore_children=False
+            )
+            if issubclass(model.cls, cls)
+            and (include_zero_dimension or model.prior_count > 0)
+        ]
+
+    @frozen_cache
+    def attribute_tuples_with_type(
+        self, class_type, ignore_class=None, ignore_children=True
+    ) -> List[tuple]:
+        """
+        Tuples describing the name and instance for attributes in the model
+        with a given type, recursively.
+
+        Parameters
+        ----------
+        ignore_children
+            If True then recursion stops at instances with the type
+        class_type
+            The type of the objects to find
+        ignore_class
+            Any classes which should not be recursively searched
+
+        Returns
+        -------
+        Tuples containing the name and instance of each attribute with the type
+        """
+        return [
+            (path[-1] if len(path) > 0 else "", value)
+            for path, value in self.path_instance_tuples_for_class(
+                class_type, ignore_class=ignore_class, ignore_children=ignore_children
+            )
+        ]
+
+
+@DynamicRecursionCache()
+def path_instances_of_class(
+    obj,
+    cls: type,
+    ignore_class: Optional[Union[type, Tuple[type]]] = None,
+    ignore_children: bool = False,
+):
+    """
+    Recursively search the object for instances of a given class
+
+    Parameters
+    ----------
+    obj
+        The object to recursively search
+    cls
+        The type to search for
+    ignore_class
+        A type or tuple of classes to skip
+    ignore_children
+        If true stop recursion at found objects
+
+    Returns
+    -------
+    instance of type
+    """
+    if ignore_class is not None and isinstance(obj, ignore_class):
+        return []
+
+    results = []
+    if isinstance(obj, cls):
+        results.append((tuple(), obj))
+        if ignore_children:
+            return results
+
+    if isinstance(obj, list):
+        for i, item in enumerate(obj):
+            for path, instance in path_instances_of_class(
+                item, cls, ignore_class=ignore_class, ignore_children=ignore_children
+            ):
+                results.append(((i,) + path, instance))
+        return results
+
+    try:
+        from autofit.mapper.prior_model.annotation import AnnotationPriorModel
+
+        if isinstance(obj, dict):
+            d = obj
+        else:
+            d = obj.__dict__
+
+        for key, value in d.items():
+            if key.startswith("_"):
+                continue
+            for item in path_instances_of_class(
+                value, cls, ignore_class=ignore_class, ignore_children=ignore_children
+            ):
+                if isinstance(value, AnnotationPriorModel):
+                    path = (key,)
+                else:
+                    path = (key, *item[0])
+                results.append((path, item[1]))
+        return results
+    except (AttributeError, TypeError):
+        return results
+
+
+@register_pytree_node_class
+class ModelInstance(AbstractModel):
+    """
+    An instance of a Collection or Model. This is created by optimisers and correspond
+    to a point in the parameter space.
+
+    @DynamicAttrs
+    """
+
+    __dictable_type__ = "instance"
+
+    def __init__(self, child_items: Optional[Union[List, Dict]] = None):
+        """
+        An instance of a Collection or Model. This is created by optimisers and correspond
+        to a point in the parameter space.
+
+        Parameters
+        ----------
+        child_items
+            The child items of the instance. This can be a list or dict.
+
+            If a list, the items are assigned to the instance in order.
+            If a dict, the items are assigned to the instance by key and accessed by attribute.
+        """
+        super().__init__()
+        self.child_items = child_items
+
+    def __eq__(self, other):
+        try:
+            return self.__dict__ == other.__dict__
+        except AttributeError:
+            return False
+
+    def __getitem__(self, item):
+        if isinstance(item, int):
+            return list(self.values())[item]
+        if isinstance(item, slice):
+            return ModelInstance(list(self.values())[item])
+        return self.__dict__[item]
+
+    def __setitem__(self, key, value):
+        self.__dict__[key] = value
+
+    @property
+    def child_items(self):
+        return self.dict
+
+    @child_items.setter
+    def child_items(self, child_items):
+        if isinstance(child_items, list):
+            for i, item in enumerate(child_items):
+                self[i] = item
+        if isinstance(child_items, dict):
+            for key, value in child_items.items():
+                self[key] = value
+
+    def items(self):
+        return self.dict.items()
+
+    def __hash__(self):
+        return self.id
+
+    @property
+    def dict(self):
+        return {
+            key: value
+            for key, value in self.__dict__.items()
+            if key not in ("id", "component_number", "item_number")
+            and not (isinstance(key, str) and key.startswith("_"))
+        }
+
+    def tree_flatten(self):
+        keys, values = zip(*self.dict.items())
+        return values, (
+            *keys,
+            self.id,
+        )
+
+    @classmethod
+    def tree_unflatten(cls, aux_data, children):
+        *keys, id_ = aux_data
+
+        instance = cls(id_=id_)
+
+        for key, value in zip(keys, children):
+            instance[key] = value
+        return instance
+
+    def values(self):
+        return self.dict.values()
+
+    def __len__(self):
+        return len(self.values())
+
+    def as_model(
+        self,
+        model_classes: Union[type, Iterable[type]] = tuple(),
+        excluded_classes: Union[type, Iterable[type]] = tuple(),
+    ):
+        """
+        Convert this instance to a model
+
+        Parameters
+        ----------
+        model_classes
+            The classes to convert to models
+        excluded_classes
+            The classes to exclude from conversion
+
+        Returns
+        -------
+        A model
+        """
+
+        from autofit.mapper.prior_model.abstract import AbstractPriorModel
+
+        return AbstractPriorModel.from_instance(
+            self,
+            model_classes,
+            excluded_classes,
+        )