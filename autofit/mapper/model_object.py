import copy
import itertools
from typing import Type, Union, Tuple
import logging

from autoconf.class_path import get_class
from .identifier import Identifier

logger = logging.getLogger(__name__)


class ModelObject:
    _ids = itertools.count()

    @classmethod
    def next_id(cls):
        return next(cls._ids)

    def __init__(
        self,
        id_=None,
        label=None,
    ):
        """
        A generic object in AutoFit

        Parameters
        ----------
        id_
            A unique integer identifier. This is used to hash and order priors.
        label
            A label which can optionally be set for visualising this object in a
            graph.
        """
        self.id = id_ or self.next_id()
        self._label = label

    def replacing_for_path(self, path: Tuple[str, ...], value) -> "ModelObject":
        """
        Create a new model replacing the value for a given path with a new value

        Parameters
        ----------
        path
            A path indicating the sequence of names used to address an object
        value
            A value that should replace the object at the given path

        Returns
        -------
        A copy of this with an updated value
        """
        new = copy.deepcopy(self)
        obj = new
        for key in path[:-1]:
            if isinstance(key, int):
                obj = obj[key]
            else:
                obj = getattr(obj, key)

        key = path[-1]
        if isinstance(key, int):
            obj[key] = value
        else:
            setattr(obj, key, value)
        return new

    def has(self, cls: Union[Type, Tuple[Type, ...]]) -> bool:
        """
        Does this instance have an attribute which is of type cls?
        """
        for value in self.__dict__.values():
            if isinstance(value, cls):
                return True
        return False

    @property
    def label(self):
        return self._label

    @label.setter
    def label(self, label):
        self._label = label

    @property
    def component_number(self):
        return self.id

    def __hash__(self):
        return self.id

    def __eq__(self, other):
        try:
            return self.id == other.id
        except AttributeError:
            return False

    @property
    def identifier(self):
        return str(Identifier(self))

    @staticmethod
    def from_dict(d):
        """
        Recursively parse a dictionary returning the model, collection or
        instance that is represents.

        Parameters
        ----------
        d
            A dictionary representation of some object

        Returns
        -------
        An instance
        """
        from autofit.mapper.prior_model.abstract import AbstractPriorModel
        from autofit.mapper.prior_model.collection import Collection
        from autofit.mapper.prior_model.prior_model import Model
        from autofit.mapper.prior.abstract import Prior
        from autofit.mapper.prior.tuple_prior import TuplePrior

        if not isinstance(d, dict):
            return d

        type_ = d["type"]

        if type_ == "model":
            class_path = d.pop("class_path")
            try:
                instance = Model(get_class(class_path))
            except (ModuleNotFoundError, AttributeError):
                logger.warning(
                    f"Could not find type for class path {class_path}. Defaulting to Collection placeholder."
                )
                instance = Collection()
        elif type_ == "collection":
            instance = Collection()
        elif type_ == "tuple_prior":
            instance = TuplePrior()
        elif type_ == "dict":
            return {
                key: ModelObject.from_dict(value) for key, value in d.items() if value
            }
        elif type_ == "instance":
<<<<<<< HEAD
            d.pop("type")
            cls = get_class(d.pop("class_path"))
            return cls(
                **{
                    key: ModelObject.from_dict(value)
                    for key, value in d.items()
                    if value
                }
            )
=======
            class_path = d.pop("class_path")
            try:
                cls = get_class(class_path)
                d.pop("type")
                return cls(
                    **{
                        key: ModelObject.from_dict(value)
                        for key, value in d.items()
                        if value
                    }
                )
            except (ModuleNotFoundError, AttributeError):
                from autofit.mapper.model import ModelInstance

                logger.warning(
                    f"Could not find type for class path {class_path}. Defaulting to Instance placeholder."
                )
                instance = ModelInstance()

>>>>>>> 797d924f
        else:
            try:
                return Prior.from_dict(d)
            except KeyError:
                cls = get_class(type_)
                instance = object.__new__(cls)

        d.pop("type")

        for key, value in d.items():
            try:
                setattr(instance, key, AbstractPriorModel.from_dict(value))
            except KeyError:
                pass
        return instance

    def dict(self) -> dict:
        """
        A dictionary representation of this object
        """
        from autofit.mapper.prior_model.abstract import AbstractPriorModel
        from autofit.mapper.prior_model.collection import Collection
        from autofit.mapper.prior_model.prior_model import Model
        from autofit.mapper.prior.tuple_prior import TuplePrior

        if isinstance(self, Collection):
            type_ = "collection"
        elif isinstance(self, AbstractPriorModel) and self.prior_count == 0:
            type_ = "instance"
        elif isinstance(self, Model):
            type_ = "model"
        elif isinstance(self, TuplePrior):
            type_ = "tuple_prior"
        else:
            raise AssertionError(
                f"{self.__class__.__name__} cannot be serialised to dict"
            )

        dict_ = {"type": type_}

        for key, value in self._dict.items():
            try:
                if not isinstance(value, ModelObject):
                    value = AbstractPriorModel.from_instance(value)
                value = value.dict()
            except AttributeError:
                pass
            except TypeError:
                pass
            dict_[key] = value
        return dict_

    @property
    def _dict(self):
        return {
            key: value
            for key, value in self.__dict__.items()
            if key not in ("component_number", "item_number", "id", "cls", "label")
            and not key.startswith("_")
        }
<|MERGE_RESOLUTION|>--- conflicted
+++ resolved
@@ -1,236 +1,221 @@
-import copy
-import itertools
-from typing import Type, Union, Tuple
-import logging
-
-from autoconf.class_path import get_class
-from .identifier import Identifier
-
-logger = logging.getLogger(__name__)
-
-
-class ModelObject:
-    _ids = itertools.count()
-
-    @classmethod
-    def next_id(cls):
-        return next(cls._ids)
-
-    def __init__(
-        self,
-        id_=None,
-        label=None,
-    ):
-        """
-        A generic object in AutoFit
-
-        Parameters
-        ----------
-        id_
-            A unique integer identifier. This is used to hash and order priors.
-        label
-            A label which can optionally be set for visualising this object in a
-            graph.
-        """
-        self.id = id_ or self.next_id()
-        self._label = label
-
-    def replacing_for_path(self, path: Tuple[str, ...], value) -> "ModelObject":
-        """
-        Create a new model replacing the value for a given path with a new value
-
-        Parameters
-        ----------
-        path
-            A path indicating the sequence of names used to address an object
-        value
-            A value that should replace the object at the given path
-
-        Returns
-        -------
-        A copy of this with an updated value
-        """
-        new = copy.deepcopy(self)
-        obj = new
-        for key in path[:-1]:
-            if isinstance(key, int):
-                obj = obj[key]
-            else:
-                obj = getattr(obj, key)
-
-        key = path[-1]
-        if isinstance(key, int):
-            obj[key] = value
-        else:
-            setattr(obj, key, value)
-        return new
-
-    def has(self, cls: Union[Type, Tuple[Type, ...]]) -> bool:
-        """
-        Does this instance have an attribute which is of type cls?
-        """
-        for value in self.__dict__.values():
-            if isinstance(value, cls):
-                return True
-        return False
-
-    @property
-    def label(self):
-        return self._label
-
-    @label.setter
-    def label(self, label):
-        self._label = label
-
-    @property
-    def component_number(self):
-        return self.id
-
-    def __hash__(self):
-        return self.id
-
-    def __eq__(self, other):
-        try:
-            return self.id == other.id
-        except AttributeError:
-            return False
-
-    @property
-    def identifier(self):
-        return str(Identifier(self))
-
-    @staticmethod
-    def from_dict(d):
-        """
-        Recursively parse a dictionary returning the model, collection or
-        instance that is represents.
-
-        Parameters
-        ----------
-        d
-            A dictionary representation of some object
-
-        Returns
-        -------
-        An instance
-        """
-        from autofit.mapper.prior_model.abstract import AbstractPriorModel
-        from autofit.mapper.prior_model.collection import Collection
-        from autofit.mapper.prior_model.prior_model import Model
-        from autofit.mapper.prior.abstract import Prior
-        from autofit.mapper.prior.tuple_prior import TuplePrior
-
-        if not isinstance(d, dict):
-            return d
-
-        type_ = d["type"]
-
-        if type_ == "model":
-            class_path = d.pop("class_path")
-            try:
-                instance = Model(get_class(class_path))
-            except (ModuleNotFoundError, AttributeError):
-                logger.warning(
-                    f"Could not find type for class path {class_path}. Defaulting to Collection placeholder."
-                )
-                instance = Collection()
-        elif type_ == "collection":
-            instance = Collection()
-        elif type_ == "tuple_prior":
-            instance = TuplePrior()
-        elif type_ == "dict":
-            return {
-                key: ModelObject.from_dict(value) for key, value in d.items() if value
-            }
-        elif type_ == "instance":
-<<<<<<< HEAD
-            d.pop("type")
-            cls = get_class(d.pop("class_path"))
-            return cls(
-                **{
-                    key: ModelObject.from_dict(value)
-                    for key, value in d.items()
-                    if value
-                }
-            )
-=======
-            class_path = d.pop("class_path")
-            try:
-                cls = get_class(class_path)
-                d.pop("type")
-                return cls(
-                    **{
-                        key: ModelObject.from_dict(value)
-                        for key, value in d.items()
-                        if value
-                    }
-                )
-            except (ModuleNotFoundError, AttributeError):
-                from autofit.mapper.model import ModelInstance
-
-                logger.warning(
-                    f"Could not find type for class path {class_path}. Defaulting to Instance placeholder."
-                )
-                instance = ModelInstance()
-
->>>>>>> 797d924f
-        else:
-            try:
-                return Prior.from_dict(d)
-            except KeyError:
-                cls = get_class(type_)
-                instance = object.__new__(cls)
-
-        d.pop("type")
-
-        for key, value in d.items():
-            try:
-                setattr(instance, key, AbstractPriorModel.from_dict(value))
-            except KeyError:
-                pass
-        return instance
-
-    def dict(self) -> dict:
-        """
-        A dictionary representation of this object
-        """
-        from autofit.mapper.prior_model.abstract import AbstractPriorModel
-        from autofit.mapper.prior_model.collection import Collection
-        from autofit.mapper.prior_model.prior_model import Model
-        from autofit.mapper.prior.tuple_prior import TuplePrior
-
-        if isinstance(self, Collection):
-            type_ = "collection"
-        elif isinstance(self, AbstractPriorModel) and self.prior_count == 0:
-            type_ = "instance"
-        elif isinstance(self, Model):
-            type_ = "model"
-        elif isinstance(self, TuplePrior):
-            type_ = "tuple_prior"
-        else:
-            raise AssertionError(
-                f"{self.__class__.__name__} cannot be serialised to dict"
-            )
-
-        dict_ = {"type": type_}
-
-        for key, value in self._dict.items():
-            try:
-                if not isinstance(value, ModelObject):
-                    value = AbstractPriorModel.from_instance(value)
-                value = value.dict()
-            except AttributeError:
-                pass
-            except TypeError:
-                pass
-            dict_[key] = value
-        return dict_
-
-    @property
-    def _dict(self):
-        return {
-            key: value
-            for key, value in self.__dict__.items()
-            if key not in ("component_number", "item_number", "id", "cls", "label")
-            and not key.startswith("_")
-        }
+import copy
+import itertools
+from typing import Type, Union, Tuple
+import logging
+
+from autoconf.class_path import get_class
+from .identifier import Identifier
+
+logger = logging.getLogger(__name__)
+
+
+class ModelObject:
+    _ids = itertools.count()
+
+    @classmethod
+    def next_id(cls):
+        return next(cls._ids)
+
+    def __init__(
+        self,
+        id_=None,
+        label=None,
+    ):
+        """
+        A generic object in AutoFit
+
+        Parameters
+        ----------
+        id_
+            A unique integer identifier. This is used to hash and order priors.
+        label
+            A label which can optionally be set for visualising this object in a
+            graph.
+        """
+        self.id = id_ or self.next_id()
+        self._label = label
+
+    def replacing_for_path(self, path: Tuple[str, ...], value) -> "ModelObject":
+        """
+        Create a new model replacing the value for a given path with a new value
+
+        Parameters
+        ----------
+        path
+            A path indicating the sequence of names used to address an object
+        value
+            A value that should replace the object at the given path
+
+        Returns
+        -------
+        A copy of this with an updated value
+        """
+        new = copy.deepcopy(self)
+        obj = new
+        for key in path[:-1]:
+            if isinstance(key, int):
+                obj = obj[key]
+            else:
+                obj = getattr(obj, key)
+
+        key = path[-1]
+        if isinstance(key, int):
+            obj[key] = value
+        else:
+            setattr(obj, key, value)
+        return new
+
+    def has(self, cls: Union[Type, Tuple[Type, ...]]) -> bool:
+        """
+        Does this instance have an attribute which is of type cls?
+        """
+        for value in self.__dict__.values():
+            if isinstance(value, cls):
+                return True
+        return False
+
+    @property
+    def label(self):
+        return self._label
+
+    @label.setter
+    def label(self, label):
+        self._label = label
+
+    @property
+    def component_number(self):
+        return self.id
+
+    def __hash__(self):
+        return self.id
+
+    def __eq__(self, other):
+        try:
+            return self.id == other.id
+        except AttributeError:
+            return False
+
+    @property
+    def identifier(self):
+        return str(Identifier(self))
+
+    @staticmethod
+    def from_dict(d):
+        """
+        Recursively parse a dictionary returning the model, collection or
+        instance that is represents.
+
+        Parameters
+        ----------
+        d
+            A dictionary representation of some object
+
+        Returns
+        -------
+        An instance
+        """
+        from autofit.mapper.prior_model.abstract import AbstractPriorModel
+        from autofit.mapper.prior_model.collection import Collection
+        from autofit.mapper.prior_model.prior_model import Model
+        from autofit.mapper.prior.abstract import Prior
+        from autofit.mapper.prior.tuple_prior import TuplePrior
+
+        if not isinstance(d, dict):
+            return d
+
+        type_ = d["type"]
+
+        if type_ == "model":
+            class_path = d.pop("class_path")
+            try:
+                instance = Model(get_class(class_path))
+            except (ModuleNotFoundError, AttributeError):
+                logger.warning(
+                    f"Could not find type for class path {class_path}. Defaulting to Collection placeholder."
+                )
+                instance = Collection()
+        elif type_ == "collection":
+            instance = Collection()
+        elif type_ == "tuple_prior":
+            instance = TuplePrior()
+        elif type_ == "dict":
+            return {
+                key: ModelObject.from_dict(value) for key, value in d.items() if value
+            }
+        elif type_ == "instance":
+            class_path = d.pop("class_path")
+            try:
+                cls = get_class(class_path)
+                d.pop("type")
+                return cls(
+                    **{
+                        key: ModelObject.from_dict(value)
+                        for key, value in d.items()
+                        if value
+                    }
+                )
+            except (ModuleNotFoundError, AttributeError):
+                from autofit.mapper.model import ModelInstance
+
+                logger.warning(
+                    f"Could not find type for class path {class_path}. Defaulting to Instance placeholder."
+                )
+                instance = ModelInstance()
+
+        else:
+            try:
+                return Prior.from_dict(d)
+            except KeyError:
+                cls = get_class(type_)
+                instance = object.__new__(cls)
+
+        d.pop("type")
+
+        for key, value in d.items():
+            setattr(instance, key, AbstractPriorModel.from_dict(value))
+        return instance
+
+    def dict(self) -> dict:
+        """
+        A dictionary representation of this object
+        """
+        from autofit.mapper.prior_model.abstract import AbstractPriorModel
+        from autofit.mapper.prior_model.collection import Collection
+        from autofit.mapper.prior_model.prior_model import Model
+        from autofit.mapper.prior.tuple_prior import TuplePrior
+
+        if isinstance(self, Collection):
+            type_ = "collection"
+        elif isinstance(self, AbstractPriorModel) and self.prior_count == 0:
+            type_ = "instance"
+        elif isinstance(self, Model):
+            type_ = "model"
+        elif isinstance(self, TuplePrior):
+            type_ = "tuple_prior"
+        else:
+            raise AssertionError(
+                f"{self.__class__.__name__} cannot be serialised to dict"
+            )
+
+        dict_ = {"type": type_}
+
+        for key, value in self._dict.items():
+            try:
+                if not isinstance(value, ModelObject):
+                    value = AbstractPriorModel.from_instance(value)
+                value = value.dict()
+            except AttributeError:
+                pass
+            except TypeError:
+                pass
+            dict_[key] = value
+        return dict_
+
+    @property
+    def _dict(self):
+        return {
+            key: value
+            for key, value in self.__dict__.items()
+            if key not in ("component_number", "item_number", "id", "cls", "label")
+            and not key.startswith("_")
+        }