--- conflicted
+++ resolved
@@ -114,15 +114,8 @@
         return self.message.factor
 
     def assert_within_limits(self, value):
-<<<<<<< HEAD
 
         def exception_message():
-=======
-        if jax_wrapper.use_jax:
-            return
-
-        if not (self.lower_limit <= value <= self.upper_limit):
->>>>>>> 121fd962
             raise exc.PriorLimitException(
                 "The physical value {} for a prior "
                 "was not within its limits {}, {}".format(
