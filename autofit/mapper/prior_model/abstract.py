import copy
import inspect
from functools import wraps
from typing import Tuple, Optional

import numpy as np

import autofit.mapper.model
import autofit.mapper.model_mapper
import autofit.mapper.prior_model.collection
from autofit import cast_collection, PriorNameValue, InstanceNameValue
from autofit import exc
from autofit.mapper.model import AbstractModel
from autofit.mapper.prior_model import dimension_type as dim
from autofit.mapper.prior_model.assertion import AbstractAssertion
from autofit.mapper.prior_model.attribute_pair import DeferredNameValue
from autofit.mapper.prior_model.deferred import DeferredArgument
from autofit.mapper.prior_model.prior import GaussianPrior
from autofit.mapper.prior_model.prior import TuplePrior, Prior, WidthModifier
from autofit.mapper.prior_model.recursion import DynamicRecursionCache
from autofit.mapper.prior_model.util import PriorModelNameValue
from autofit.tools.text_formatter import TextFormatter


def check_assertions(func):
    @wraps(func)
    def wrapper(s, arguments):
        # noinspection PyProtectedMember
        for assertion in s._assertions:
            assertion(
                arguments
            )
        return func(s, arguments)

    return wrapper


class AbstractPriorModel(AbstractModel):
    """
    Abstract model that maps a set of priors to a particular class. Must be
    overridden by any prior model so that the model mapper recognises its prior \
    model attributes.

    @DynamicAttrs
    """

    def __init__(self):
        super().__init__()
        self._assertions = list()

    def add_assertion(self, assertion: AbstractAssertion, name=None):
        """
        Assert that some relationship holds between physical values associated with
        priors at the point an instance is created. If this fails a FitException is
        raised causing the model to be re-sampled.

        Parameters
        ----------
        assertion
            An assertion that one prior must be greater than another.
        name
            A name describing the assertion that is logged when it is violated.
        """
        assertion.name = name
        self._assertions.append(assertion)

    @property
    def name(self):
        return self.__class__.__name__

    # noinspection PyUnusedLocal
    @staticmethod
    def from_object(t, *args, **kwargs):
        if inspect.isclass(t):
            from .prior_model import PriorModel

            obj = object.__new__(PriorModel)
            obj.__init__(t, **kwargs)
        elif isinstance(t, list) or isinstance(t, dict):
            obj = object.__new__(
                autofit.mapper.prior_model.collection.CollectionPriorModel
            )
            obj.__init__(t)
        else:
            obj = t
        return obj

    def instance_from_unit_vector(self, unit_vector):
        """
        Creates a ModelInstance, which has an attribute and class instance corresponding
        to every PriorModel attributed to this instance.

        This method takes as input a unit vector of parameter values, converting each to
        physical values via their priors.

        Parameters
        ----------
        unit_vector: [float]
            A vector of physical parameter values.

        Returns
        -------
        model_instance : autofit.mapper.model.ModelInstance
            An object containing reconstructed model_mapper instances

        """
        arguments = dict(
            map(
                lambda prior_tuple, unit: (
                    prior_tuple.prior,
                    prior_tuple.prior.value_for(unit),
                ),
                self.prior_tuples_ordered_by_id,
                unit_vector,
            )
        )

<<<<<<< HEAD
=======
        for assertion in self._assertions:
            assertion(arguments)

>>>>>>> 105f4937
        return self.instance_for_arguments(arguments)

    @property
    @cast_collection(PriorNameValue)
    def unique_prior_tuples(self):
        """
        Returns
        -------
        prior_tuple_dict: [(Prior, PriorTuple)]
            The set of all priors associated with this mapper
        """
        return {
            prior_tuple[1]: prior_tuple
            for prior_tuple in self.attribute_tuples_with_type(Prior)
        }.values()

    @property
    def unique_promise_tuples(self):
        from autofit import Promise

        return {
            prior_tuple[1]: prior_tuple
            for prior_tuple in self.attribute_tuples_with_type(Promise)
        }.values()

    @property
    @cast_collection(PriorNameValue)
    def prior_tuples_ordered_by_id(self):
        """
        Returns
        -------
        priors: [Prior]
            An ordered list of unique priors associated with this mapper
        """
        return sorted(
            list(self.unique_prior_tuples), key=lambda prior_tuple: prior_tuple.prior.id
        )

    def physical_vector_from_hypercube_vector(self, hypercube_vector):
        """
        Parameters
        ----------
        hypercube_vector: [float]
            A unit hypercube vector

        Returns
        -------
        values: [float]
            A vector with values output by priors
        """
        return list(
            map(
                lambda prior_tuple, unit: prior_tuple.prior.value_for(unit),
                self.prior_tuples_ordered_by_id,
                hypercube_vector,
            )
        )

    @property
    def random_physical_vector_from_priors(self):
        """
        Returns
        -------
        physical_values: [float]
            A list of physical values constructed by taking the mean possible value from
            each prior.
        """

        while True:

            physical_vector = self.physical_vector_from_hypercube_vector(
                list(np.random.random(self.prior_count))
            )

            try:
                self.instance_from_physical_vector(physical_vector=physical_vector)
                return physical_vector
            except exc.PriorLimitException:
                pass

    @property
    def physical_values_from_prior_medians(self):
        """
        Returns
        -------
        physical_values: [float]
            A list of physical values constructed by taking the mean possible value from
            each prior.
        """
        return self.physical_vector_from_hypercube_vector(
            [0.5] * len(self.unique_prior_tuples)
        )

    def instance_from_physical_vector(self, physical_vector):
        """
        Creates a ModelInstance, which has an attribute and class instance corresponding
        to every PriorModel attributed to this instance.

        This method takes as input a physical vector of parameter values, thus omitting
        the use of priors.

        Parameters
        ----------
        physical_vector: [float]
            A unit hypercube vector

        Returns
        -------
        model_instance : autofit.mapper.model.ModelInstance
            An object containing reconstructed model_mapper instances

        """
        arguments = dict(
            map(
                lambda prior_tuple, physical_unit: (prior_tuple.prior, physical_unit),
                self.prior_tuples_ordered_by_id,
                physical_vector,
            )
        )

        return self.instance_for_arguments(arguments)

    def mapper_from_partial_prior_arguments(self, arguments):
        """
        Creates a new model mapper from a dictionary mapping_matrix existing priors to
        new priors, keeping existing priors where no mapping is provided.

        Parameters
        ----------
        arguments: {Prior: Prior}
            A dictionary mapping_matrix priors to priors

        Returns
        -------
        model_mapper: ModelMapper
            A new model mapper with updated priors.
        """
        original_prior_dict = {prior: prior for prior in self.priors}
        return self.mapper_from_prior_arguments({**original_prior_dict, **arguments})

    def mapper_from_prior_arguments(self, arguments):
        """
        Creates a new model mapper from a dictionary mapping_matrix existing priors to
        new priors.

        Parameters
        ----------
        arguments: {Prior: Prior}
            A dictionary mapping_matrix priors to priors

        Returns
        -------
        model_mapper: ModelMapper
            A new model mapper with updated priors.
        """
        mapper = copy.deepcopy(self)

        for prior_model_tuple in self.prior_model_tuples:
            setattr(
                mapper,
                prior_model_tuple.name,
                prior_model_tuple.prior_model.gaussian_prior_model_for_arguments(
                    arguments
                ),
            )

        return mapper

    def mapper_from_gaussian_tuples(self, tuples, a=None, r=None):
        """
        Creates a new model mapper from a list of floats describing the mean values
        of gaussian priors. The widths of the new priors are taken from the
        width_config. The new gaussian priors must be provided in the same order as
        the priors associated with model.

        If a is not None then all priors are created with an absolute width of a.

        If r is not None then all priors are created with a relative width of r.

        Parameters
        ----------
        r
            The relative width to be assigned to gaussian priors
        a
            The absolute width to be assigned to gaussian priors
        tuples
            A list of tuples each containing the mean and width of a prior

        Returns
        -------
        mapper: ModelMapper
            A new model mapper with all priors replaced by gaussian priors.
        """

        prior_tuples = self.prior_tuples_ordered_by_id
        prior_class_dict = self.prior_class_dict
        arguments = {}

        for i, prior_tuple in enumerate(prior_tuples):
            prior = prior_tuple.prior
            cls = prior_class_dict[prior]
            mean, sigma = tuples[i]

            def get_name():
                name = prior_tuple.name
                # Use the name of the collection for configuration when a prior's name
                # is just a number (i.e. its position in a collection)
                if name.isdigit():
                    name = self.path_for_prior(prior_tuple.prior)[-2]
                return name

            width_modifier = WidthModifier.for_class_and_attribute_name(cls, get_name())

            if a is not None and r is not None:
                raise exc.PriorException(
                    "Width of new priors cannot be both relative and absolute."
                )
            if a is not None:
                width = a
            elif r is not None:
                width = r * mean
            else:
                width = width_modifier(mean)

            arguments[prior] = GaussianPrior(
                mean, max(tuples[i][1], width), *prior.limits
            )

        return self.mapper_from_prior_arguments(arguments)

    def instance_from_prior_medians(self):
        """
        Creates a list of physical values from the median values of the priors.

        Returns
        -------
        physical_values : [float]
            A list of physical values

        """
        return self.instance_from_unit_vector(
            unit_vector=[0.5] * len(self.prior_tuples)
        )

    @staticmethod
    @DynamicRecursionCache()
    def from_instance(instance, model_classes=tuple()):
        """
        Recursively create an prior object model from an object model.

        Parameters
        ----------
        model_classes
        instance
            A dictionary, list, class instance or model instance

        Returns
        -------
        abstract_prior_model
            A concrete child of an abstract prior model
        """

        if isinstance(instance, list):
            result = autofit.mapper.prior_model.collection.CollectionPriorModel(
                [
                    AbstractPriorModel.from_instance(item, model_classes=model_classes)
                    for item in instance
                ]
            )
        elif isinstance(instance, autofit.mapper.model.ModelInstance):
            result = autofit.mapper.model_mapper.ModelMapper()
            for key, value in instance.dict.items():
                setattr(
                    result,
                    key,
                    AbstractPriorModel.from_instance(
                        value, model_classes=model_classes
                    ),
                )
        elif isinstance(instance, dict):
            result = autofit.mapper.prior_model.collection.CollectionPriorModel(
                {
                    key: AbstractPriorModel.from_instance(
                        value, model_classes=model_classes
                    )
                    for key, value in instance.items()
                }
            )
        elif isinstance(instance, (dim.DimensionType, np.ndarray)):
            return instance
        else:
            from .prior_model import PriorModel

            try:
                result = PriorModel(
                    instance.__class__,
                    **{
                        key: AbstractPriorModel.from_instance(
                            value, model_classes=model_classes
                        )
                        for key, value in instance.__dict__.items()
                        if key != "cls"
                    },
                )
            except AttributeError:
                return instance
        if any([isinstance(instance, cls) for cls in model_classes]):
            return result.as_model()
        return result

    @property
    @cast_collection(PriorNameValue)
    def direct_prior_tuples(self):
        return self.direct_tuples_with_type(Prior)

    @property
    @cast_collection(InstanceNameValue)
    def direct_instance_tuples(self):
        return self.direct_tuples_with_type(float)

    @property
    @cast_collection(PriorModelNameValue)
    def prior_model_tuples(self):
        return self.direct_tuples_with_type(AbstractPriorModel)

    @property
    @cast_collection(PriorNameValue)
    def tuple_prior_tuples(self):
        """
        Returns
        -------
        tuple_prior_tuples: [(String, TuplePrior)]
        """
        return self.direct_tuples_with_type(TuplePrior)

    @property
    @cast_collection(PriorNameValue)
    def direct_prior_tuples(self):
        """
        Returns
        -------
        direct_priors: [(String, Prior)]
        """
        return self.direct_tuples_with_type(Prior)

    @property
    @cast_collection(DeferredNameValue)
    def direct_deferred_tuples(self):
        return self.direct_tuples_with_type(DeferredArgument)

    @property
    @cast_collection(PriorNameValue)
    def prior_tuples(self):
        """
        Returns
        -------
        priors: [(String, Prior))]
        """
        # noinspection PyUnresolvedReferences
        return self.attribute_tuples_with_type(Prior)

    @property
    @cast_collection(PriorModelNameValue)
    def direct_prior_model_tuples(self):
        return self.direct_tuples_with_type(AbstractPriorModel)

    def __eq__(self, other):
        return (
            isinstance(other, AbstractPriorModel)
            and self.direct_prior_model_tuples == other.direct_prior_model_tuples
        )

    @property
    @cast_collection(InstanceNameValue)
    def instance_tuples(self):
        """
        Returns
        -------
        instances: [(String, instance)]
        """
        return self.attribute_tuples_with_type(float, ignore_class=Prior)

    @property
    def prior_class_dict(self):
        raise NotImplementedError()

    def instance_for_arguments(self, arguments):
        raise NotImplementedError()

    @property
    def prior_count(self):
        return len(self.unique_prior_tuples)

    @property
    def promise_count(self):
        return len(self.unique_promise_tuples)

    @property
    def priors(self):
        return [prior_tuple.prior for prior_tuple in self.prior_tuples]

    def name_for_prior(self, prior):
        for prior_model_name, prior_model in self.direct_prior_model_tuples:
            prior_name = prior_model.name_for_prior(prior)
            if prior_name is not None:
                return "{}_{}".format(prior_model_name, prior_name)
        prior_tuples = self.prior_tuples
        for name, p in prior_tuples:
            if p == prior:
                return name

    def __hash__(self):
        return self.id

    def __add__(self, other):
        result = copy.deepcopy(self)

        for key, value in other.__dict__.items():
            if not hasattr(result, key) or isinstance(value, Prior):
                setattr(result, key, value)
                continue
            result_value = getattr(result, key)
            if isinstance(value, AbstractPriorModel):
                if isinstance(result_value, AbstractPriorModel):
                    setattr(result, key, result_value + value)
                else:
                    setattr(result, key, value)

        return result

    def copy_with_fixed_priors(self, instance, excluded_classes=tuple()):
        """
        Recursively overwrite priors in the mapper with instance values from the
        instance except where the containing class is the descendant of a listed class.

        Parameters
        ----------
        excluded_classes
            Classes that should be left model
        instance
            The best fit from the previous phase
        """
        mapper = copy.deepcopy(self)
        transfer_classes(instance, mapper, excluded_classes)
        return mapper

    @property
    def path_priors_tuples(self):
        path_priors_tuples = self.path_instance_tuples_for_class(Prior)
        return sorted(path_priors_tuples, key=lambda item: item[1].id)

    def path_for_prior(self, prior: Prior) -> Optional[Tuple[str]]:
        """
        Find a path that points at the given tuple.

        Returns the first path or None if no path is found.

        Parameters
        ----------
        prior
            A prior representing what's known about some dimension of the model.

        Returns
        -------
        A path, a series of attributes that point to one location of the prior.
        """
        for path, path_prior in self.path_priors_tuples:
            if path_prior == prior:
                return path
        return None

    @property
    def path_float_tuples(self):
        return self.path_instance_tuples_for_class(float, ignore_class=Prior)

    @property
    def unique_prior_paths(self):
        unique = {item[1]: item for item in self.path_priors_tuples}.values()
        return [item[0] for item in sorted(unique, key=lambda item: item[1].id)]

    @property
    def prior_prior_model_dict(self):
        """
        Returns
        -------
        prior_prior_model_dict: {Prior: PriorModel}
            A dictionary mapping priors to associated prior models. Each prior will only
            have one prior model; if a prior is shared by two prior models then one of
            those prior models will be in this dictionary.
        """
        return {
            prior: prior_model[1]
            for prior_model in self.prior_model_tuples + [("model", self)]
            for _, prior in prior_model[1].prior_tuples
        }

    @property
    def info(self):
        """
        Use the priors that make up the model_mapper to generate information on each
        parameter of the overall model.

        This information is extracted from each priors *model_info* property.
        """
        formatter = TextFormatter()

        for t in self.path_priors_tuples + self.path_float_tuples:
            formatter.add(t)

        return formatter.text

    @property
    def param_names(self):
        """The param_names vector is a list each parameter's analysis_path, and is used
        for *GetDist* visualization.

        The parameter names are determined from the class instance names of the
        model_mapper. Latex tags are properties of each model class."""

        return [
            self.name_for_prior(prior)
            for prior in sorted(self.priors, key=lambda prior: prior.id)
        ]


def transfer_classes(instance, mapper, model_classes=None):
    """
    Recursively overwrite priors in the mapper with instance values from the
    instance except where the containing class is the descendant of a listed class.

    Parameters
    ----------
    model_classes
        Classes whose descendants should not be overwritten
    instance
        The best fit from the previous phase
    mapper
        The prior model from the previous phase
    """
    from autofit.mapper.prior_model.annotation import AnnotationPriorModel

    model_classes = model_classes or []
    for key, instance_value in instance.__dict__.items():
        try:
            mapper_value = getattr(mapper, key)
            if isinstance(mapper_value, Prior) or isinstance(
                mapper_value, AnnotationPriorModel
            ):
                setattr(mapper, key, instance_value)
                continue
            if not any(isinstance(instance_value, cls) for cls in model_classes):
                try:
                    transfer_classes(instance_value, mapper_value, model_classes)
                except AttributeError:
                    setattr(mapper, key, instance_value)
        except AttributeError:
            pass<|MERGE_RESOLUTION|>--- conflicted
+++ resolved
@@ -115,12 +115,6 @@
             )
         )
 
-<<<<<<< HEAD
-=======
-        for assertion in self._assertions:
-            assertion(arguments)
-
->>>>>>> 105f4937
         return self.instance_for_arguments(arguments)
 
     @property
