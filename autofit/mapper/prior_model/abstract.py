--- conflicted
+++ resolved
@@ -307,20 +307,7 @@
             if a is not None:
                 width = a
             elif r is not None:
-<<<<<<< HEAD
                 width = r * mean
-=======
-                width_type = "r"
-                value = r
-            else:
-                width_type, value = conf.instance.prior_width.get_for_nearest_ancestor(
-                    cls, get_name()
-                )
-            if width_type == "r":
-                width = value * mean
-            elif width_type == "a":
-                width = value
->>>>>>> 069e822c
             else:
                 width = width_modifier(
                     mean
@@ -468,8 +455,8 @@
 
     def __eq__(self, other):
         return (
-            isinstance(other, AbstractPriorModel)
-            and self.direct_prior_model_tuples == other.direct_prior_model_tuples
+                isinstance(other, AbstractPriorModel)
+                and self.direct_prior_model_tuples == other.direct_prior_model_tuples
         )
 
     @property
@@ -646,7 +633,7 @@
         try:
             mapper_value = getattr(mapper, key)
             if isinstance(mapper_value, Prior) or isinstance(
-                mapper_value, AnnotationPriorModel
+                    mapper_value, AnnotationPriorModel
             ):
                 setattr(mapper, key, instance_value)
                 continue
