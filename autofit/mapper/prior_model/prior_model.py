import collections.abc
import copy
import inspect
import logging
import typing
from typing import *

from autofit.jax_wrapper import register_pytree_node_class, register_pytree_node

from autoconf.class_path import get_class_path
from autoconf.exc import ConfigException
from autofit.mapper.model import assert_not_frozen
from autofit.mapper.model_object import ModelObject
from autofit.mapper.prior.abstract import Prior
from autofit.mapper.prior.constant import Constant
from autofit.mapper.prior.deferred import DeferredInstance
from autofit.mapper.prior.tuple_prior import TuplePrior
from autofit.mapper.prior_model.abstract import AbstractPriorModel
from autofit.mapper.prior_model.util import gather_namespaces
from autofit.tools.namer import namer

logger = logging.getLogger(__name__)

class_args_dict = dict()


@register_pytree_node_class
class Model(AbstractPriorModel):
    """
    @DynamicAttrs
    """

    @property
    def name(self):
        return self.cls.__name__

    def __str__(self):
        prior_string = ", ".join(map(str, self.prior_tuples))
        return f"{self.name} {prior_string}"

    def __repr__(self):
        return f"<{self.__class__.__name__} {self}>"

    def as_model(self):
        return Model(self.cls)

    def __hash__(self):
        return self.id

    def __add__(self, other):
        if self.cls != other.cls:
            raise TypeError(
                f"Cannot add PriorModels with different classes "
                f"({self.cls.__name__} and {other.cls.__name__})"
            )
        return super().__add__(other)

    def __init__(
        self,
        cls,
        **kwargs,
    ):
        """
        The object a Python class is input into to create a model-component, which has free parameters that are fitted
        by a non-linear search.

        The ``Model`` object is flexible, and can create models from many input Python data structures
        (e.g. a list of classes, dictionary of classes, hierarchy of classes).

        For a complete description of the model composition API, see the **PyAutoFit** model API cookbooks:

        https://pyautofit.readthedocs.io/en/latest/cookbooks/cookbook_1_basics.html

        The Python class input into a ``Model`` to create a model component is written using the following format:

        - The name of the class is the name of the model component (e.g. ``Gaussian``).
        - The input arguments of the constructor are the parameters of the mode (e.g. ``centre``, ``normalization`` and ``sigma``).
        - The default values of the input arguments tell PyAutoFit whether a parameter is a single-valued float or a
        multi-valued tuple.

        [Rich explain everything else]

        Parameters
        ----------
        cls
            The class associated with this instance

        Examples
        --------

        class Gaussian:

            def __init__(
                self,
                centre=0.0,        # <- PyAutoFit recognises these
                normalization=0.1, # <- constructor arguments are
                sigma=0.01,        # <- the Gaussian's parameters.
            ):
                self.centre = centre
                self.normalization = normalization
                self.sigma = sigma

        model = af.Model(Gaussian)
        """
        super().__init__(
            label=namer(cls.__name__) if inspect.isclass(cls) else None,
        )
        if cls is self:
            return

        if not (inspect.isclass(cls) or inspect.isfunction(cls)):
            raise AssertionError(f"{cls} is not a class or function")

        self.cls = cls

        namespaces = gather_namespaces(cls)

        annotations = typing.get_type_hints(
            cls.__init__,
            namespaces,
            namespaces,
        )

        try:
            arg_spec = inspect.getfullargspec(cls)
            defaults = dict(
                zip(arg_spec.args[-len(arg_spec.defaults) :], arg_spec.defaults)
            )
            defaults = {
                key: value.default if hasattr(value, "default") else value
                for key, value in defaults.items()
            }
        except TypeError:
            defaults = {}

        args = self.constructor_argument_names

        if "settings" in defaults:
            del defaults["settings"]
        if "settings" in args:
            args.remove("settings")

        for arg in args:
            if isinstance(defaults.get(arg), str):
                continue

            if arg in kwargs:
                keyword_arg = kwargs[arg]
                if isinstance(keyword_arg, (list, dict)):
                    from autofit.mapper.prior_model.collection import Collection

                    ls = Collection(keyword_arg)

                    setattr(self, arg, ls)
                else:
                    keyword_arg = self._convert_value(keyword_arg)
                    setattr(self, arg, keyword_arg)
            elif arg in defaults and isinstance(defaults[arg], tuple):
                setattr(self, arg, self.make_tuple_prior(arg, len(defaults[arg])))
            elif arg in annotations and annotations[arg] is not float:
                spec = annotations[arg]

                if isinstance(spec, typing._GenericAlias) and spec.__origin__ is tuple:
                    setattr(self, arg, self.make_tuple_prior(arg, len(spec.__args__)))

                # noinspection PyUnresolvedReferences
                elif inspect.isclass(spec) and issubclass(spec, float):
                    from autofit.mapper.prior_model.annotation import (
                        AnnotationPriorModel,
                    )

                    setattr(self, arg, AnnotationPriorModel(spec, cls, arg))
                elif hasattr(spec, "__args__") and type(None) in spec.__args__:
                    setattr(self, arg, None)
                else:
                    annotation = annotations[arg]

                    if isinstance(annotation, str):
                        continue

                    if arg in defaults:
                        value = self._convert_value(defaults[arg])
                    elif (
                        (
                            hasattr(annotation, "__origin__")
                            and issubclass(
                                annotation.__origin__, collections.abc.Collection
                            )
                        )
                        or isinstance(annotation, collections.abc.Collection)
                        or issubclass(annotation, collections.abc.Collection)
                    ):
                        from autofit.mapper.prior_model.collection import Collection

                        value = Collection()
                    else:
                        value = Model(annotation)
                    setattr(self, arg, value)
            else:
                prior = self.make_prior(arg)
                if (
                    isinstance(prior, ConfigException)
                    and hasattr(cls, "__default_fields__")
                    and arg in cls.__default_fields__
                ):
                    prior = defaults[arg]
                setattr(self, arg, prior)
        for key, value in kwargs.items():
            if not hasattr(self, key):
                setattr(self, key, self._convert_value(value))

        try:
            # noinspection PyTypeChecker
            register_pytree_node(
                self.cls,
                self.instance_flatten,
                self.instance_unflatten,
            )
        except ValueError:
            pass

    @staticmethod
    def _convert_value(value):
        if inspect.isclass(value):
            value = Model(value)
        if isinstance(value, int):
            value = float(value)
        if isinstance(value, float):
            value = Constant(value)
        return value

    @property
    def direct_argument_names(self) -> List[str]:
        """
        The names of priors, constants and other attributes that are direct
        attributes of this model.
        """
        return [
            t.name
            for t in self.direct_prior_tuples
            + self.direct_prior_model_tuples
            + self.direct_instance_tuples
            + self.direct_deferred_tuples
            + self.direct_prior_tuples
        ]

    def instance_flatten(self, instance):
        """
        Flatten an instance of this model as a PyTree.
        """
        attribute_names = [
            name
            for name in self.direct_argument_names
            if hasattr(instance, name) and name not in self.constructor_argument_names
        ]
        return (
            (
                [getattr(instance, name) for name in self.constructor_argument_names],
                [getattr(instance, name) for name in attribute_names],
            ),
            (attribute_names,),
        )

    def instance_unflatten(self, aux_data, children):
        """
        Unflatten a PyTree into an instance of this model.

        Parameters
        ----------
        aux_data
        children

        Returns
        -------
        An instance of this model.
        """
        constructor_arguments, other_arguments = children
        attribute_names = aux_data[0]
        instance = self.cls(*constructor_arguments)
        for name, value in zip(attribute_names, other_arguments):
            setattr(instance, name, value)
        return instance

    def tree_flatten(self):
        """
        Flatten this model as a PyTree.
        """
        names, priors = zip(*self.direct_prior_tuples)
        return priors, (names, self.cls)

    @classmethod
    def tree_unflatten(cls, aux_data, children):
        """
        Unflatten a PyTree into a model.
        """
        names, cls_ = aux_data
        arguments = {name: child for name, child in zip(names, children)}
        return cls(cls_, **arguments)

    def dict(self):
        return {"class_path": get_class_path(self.cls), **super().dict()}

    # noinspection PyAttributeOutsideInit
    @property
    def constructor_argument_names(self) -> List[str]:
        """
        The argument names of the constructor of the class of this model.
        """
        if self.cls not in class_args_dict:
            try:
                class_args_dict[self.cls] = [
                    arg
                    for arg in inspect.getfullargspec(self.cls).args
                    if arg != "self"
                ]
            except TypeError:
                class_args_dict[self.cls] = []
        return class_args_dict[self.cls]

    def __eq__(self, other):
        return (
            isinstance(other, Model)
            and self.cls == other.cls
            and self.prior_tuples == other.prior_tuples
        )

    def make_prior(self, attribute_name):
        """
        Returns a prior for an attribute of a class with a given name. The prior is
        created by searching the default prior config for the attribute.

        Entries in configuration with a u become uniform priors; with a g become
        gaussian priors; with a c become instances.

        If prior configuration for a given attribute is not specified in the
        configuration for a class then the configuration corresponding to the parents
        of that class is searched. If no configuration can be found then a prior
        exception is raised.

        Parameters
        ----------
        attribute_name: str
            The name of the attribute for which a prior is created

        Returns
        -------
        prior: p.Prior
            A prior

        Raises
        ------
        exc.PriorException
            If no configuration can be found
        """
        cls = self.cls
        if isinstance(cls, ConfigException):
            return cls
        if not inspect.isclass(cls):
            # noinspection PyProtectedMember
            cls = inspect._findclass(cls)
        try:
            return Prior.for_class_and_attribute_name(cls, attribute_name)
        except ConfigException as e:
            return e

    def make_tuple_prior(self, name, length):
        tuple_prior = TuplePrior()
        for i in range(length):
            attribute_name = "{}_{}".format(name, i)
            setattr(tuple_prior, attribute_name, self.make_prior(attribute_name))
        return tuple_prior

    @assert_not_frozen
    def __setattr__(self, key, value):
        try:
            value.label = namer(key)
        except (AttributeError, TypeError):
            pass

        if key not in (
            "component_number",
            "phase_property_position",
            "mapping_name",
            "id",
            "_is_frozen",
            "_frozen_cache",
        ):
            try:
                if "_" in key:
                    name = key.split("_")[0]
                    tuple_prior = [v for k, v in self.tuple_prior_tuples if name == k][
                        0
                    ]
                    setattr(tuple_prior, key, value)
                    return

            except IndexError:
                pass

            if isinstance(value, float):
                value = Constant(value)
        try:
            super().__setattr__(key, value)
        except AttributeError as e:
            logger.exception(e)
            logger.exception(key)

    def __getattr__(self, item):
        try:
            if (
                "_" in item
                and item not in ("_is_frozen", "tuple_prior_tuples")
                and not item.startswith("_")
            ):
                return getattr(
                    [v for k, v in self.tuple_prior_tuples if item.split("_")[0] == k][
                        0
                    ],
                    item,
                )

        except IndexError:
            pass

        self.__getattribute__(item)

    # def __getattr__(self, item):
<<<<<<< HEAD
    #     if item in ("_is_frozen", "tuple_prior_tuples"):
    #         return self.__getattribute__(item)
    #
    #     try:
    #         if "_" in item and not item.startswith("_"):
=======
    #
    #     try:
    #         if (
    #             "_" in item
    #             and item not in ("_is_frozen", "tuple_prior_tuples")
    #             and not item.startswith("_")
    #         ):
>>>>>>> ed4c4581
    #             return getattr(
    #                 [v for k, v in self.tuple_prior_tuples if item.split("_")[0] == k][
    #                     0
    #                 ],
    #                 item,
    #             )
    #
    #     except IndexError:
    #         pass
    #
    #     try:
    #         return getattr(
    #             self.instance_for_arguments(
    #                 {prior: prior for prior in self.priors},
    #             ),
    #             item,
    #         )
    #     except (AttributeError, TypeError):
    #         pass
    #
    #     self.__getattribute__(item)

    @property
    def is_deferred_arguments(self):
        return len(self.direct_deferred_tuples) > 0

    # noinspection PyUnresolvedReferences
    def _instance_for_arguments(
        self,
        arguments: {ModelObject: object},
        ignore_assertions=False,
    ):
        """
        Returns an instance of the associated class for a set of arguments

        Parameters
        ----------
        arguments: {Prior: float}
            Dictionary mapping_matrix priors to attribute analysis_path and value pairs

        Returns
        -------
            An instance of the class
        """
        model_arguments = dict()
        attribute_arguments = {
            key: value
            for key, value in self.__dict__.items()
            if key in self.constructor_argument_names
        }

        for tuple_prior in self.tuple_prior_tuples:
            model_arguments[tuple_prior.name] = tuple_prior.prior.value_for_arguments(
                arguments
            )
        for prior_model_tuple in self.direct_prior_model_tuples:
            prior_model = prior_model_tuple.prior_model
            model_arguments[
                prior_model_tuple.name
            ] = prior_model.instance_for_arguments(
                arguments,
                ignore_assertions=ignore_assertions,
            )

        prior_arguments = dict()

        for name, prior in self.direct_prior_tuples:
            try:
                prior_arguments[name] = arguments[prior]
            except KeyError as e:
                raise KeyError(f"No argument given for prior {name}") from e

        constructor_arguments = {
            **attribute_arguments,
            **model_arguments,
            **prior_arguments,
        }

        constructor_arguments = {
            key: value.value if isinstance(value, Constant) else value
            for key, value in constructor_arguments.items()
        }

        if self.is_deferred_arguments:
            return DeferredInstance(self.cls, constructor_arguments)

        if not inspect.isclass(self.cls):
            result = object.__new__(inspect._findclass(self.cls))
            cls = self.cls
            cls(result, **constructor_arguments)
        else:
            result = self.cls(**constructor_arguments)

        for key, value in self.__dict__.items():
            if (
                not hasattr(result, key)
                and not isinstance(value, Prior)
                and not key == "cls"
                and not key.startswith("_")
            ):
                if isinstance(value, Model):
                    value = value.instance_for_arguments(
                        arguments,
                        ignore_assertions=ignore_assertions,
                    )
                elif isinstance(value, Constant):
                    value = value.value
                elif isinstance(value, Prior):
                    value = arguments[value]
                try:
                    setattr(result, key, value)
                except AttributeError:
                    pass

        return result

    def gaussian_prior_model_for_arguments(self, arguments):
        """
        Returns a new instance of model mapper with a set of Gaussian priors based on \
        tuples provided by a previous nonlinear search.

        Parameters
        ----------
        arguments: [(float, float)]
            Tuples providing the mean and sigma of gaussians

        Returns
        -------
        new_model: ModelMapper
            A new model mapper populated with Gaussian priors
        """
        self.unfreeze()
        new_model = copy.deepcopy(self)

        new_model._assertions = list()

        model_arguments = {t.name: arguments[t.prior] for t in self.direct_prior_tuples}

        for tuple_prior_tuple in self.tuple_prior_tuples:
            setattr(
                new_model,
                tuple_prior_tuple.name,
                tuple_prior_tuple.prior.gaussian_tuple_prior_for_arguments(arguments),
            )
        for prior_tuple in self.direct_prior_tuples:
            setattr(new_model, prior_tuple.name, model_arguments[prior_tuple.name])
        for instance_tuple in self.direct_instance_tuples:
            setattr(new_model, instance_tuple.name, instance_tuple.instance)

        for name, prior_model in self.direct_prior_model_tuples:
            setattr(
                new_model,
                name,
                prior_model.gaussian_prior_model_for_arguments(arguments),
            )

        return new_model
<|MERGE_RESOLUTION|>--- conflicted
+++ resolved
@@ -1,599 +1,591 @@
-import collections.abc
-import copy
-import inspect
-import logging
-import typing
-from typing import *
-
-from autofit.jax_wrapper import register_pytree_node_class, register_pytree_node
-
-from autoconf.class_path import get_class_path
-from autoconf.exc import ConfigException
-from autofit.mapper.model import assert_not_frozen
-from autofit.mapper.model_object import ModelObject
-from autofit.mapper.prior.abstract import Prior
-from autofit.mapper.prior.constant import Constant
-from autofit.mapper.prior.deferred import DeferredInstance
-from autofit.mapper.prior.tuple_prior import TuplePrior
-from autofit.mapper.prior_model.abstract import AbstractPriorModel
-from autofit.mapper.prior_model.util import gather_namespaces
-from autofit.tools.namer import namer
-
-logger = logging.getLogger(__name__)
-
-class_args_dict = dict()
-
-
-@register_pytree_node_class
-class Model(AbstractPriorModel):
-    """
-    @DynamicAttrs
-    """
-
-    @property
-    def name(self):
-        return self.cls.__name__
-
-    def __str__(self):
-        prior_string = ", ".join(map(str, self.prior_tuples))
-        return f"{self.name} {prior_string}"
-
-    def __repr__(self):
-        return f"<{self.__class__.__name__} {self}>"
-
-    def as_model(self):
-        return Model(self.cls)
-
-    def __hash__(self):
-        return self.id
-
-    def __add__(self, other):
-        if self.cls != other.cls:
-            raise TypeError(
-                f"Cannot add PriorModels with different classes "
-                f"({self.cls.__name__} and {other.cls.__name__})"
-            )
-        return super().__add__(other)
-
-    def __init__(
-        self,
-        cls,
-        **kwargs,
-    ):
-        """
-        The object a Python class is input into to create a model-component, which has free parameters that are fitted
-        by a non-linear search.
-
-        The ``Model`` object is flexible, and can create models from many input Python data structures
-        (e.g. a list of classes, dictionary of classes, hierarchy of classes).
-
-        For a complete description of the model composition API, see the **PyAutoFit** model API cookbooks:
-
-        https://pyautofit.readthedocs.io/en/latest/cookbooks/cookbook_1_basics.html
-
-        The Python class input into a ``Model`` to create a model component is written using the following format:
-
-        - The name of the class is the name of the model component (e.g. ``Gaussian``).
-        - The input arguments of the constructor are the parameters of the mode (e.g. ``centre``, ``normalization`` and ``sigma``).
-        - The default values of the input arguments tell PyAutoFit whether a parameter is a single-valued float or a
-        multi-valued tuple.
-
-        [Rich explain everything else]
-
-        Parameters
-        ----------
-        cls
-            The class associated with this instance
-
-        Examples
-        --------
-
-        class Gaussian:
-
-            def __init__(
-                self,
-                centre=0.0,        # <- PyAutoFit recognises these
-                normalization=0.1, # <- constructor arguments are
-                sigma=0.01,        # <- the Gaussian's parameters.
-            ):
-                self.centre = centre
-                self.normalization = normalization
-                self.sigma = sigma
-
-        model = af.Model(Gaussian)
-        """
-        super().__init__(
-            label=namer(cls.__name__) if inspect.isclass(cls) else None,
-        )
-        if cls is self:
-            return
-
-        if not (inspect.isclass(cls) or inspect.isfunction(cls)):
-            raise AssertionError(f"{cls} is not a class or function")
-
-        self.cls = cls
-
-        namespaces = gather_namespaces(cls)
-
-        annotations = typing.get_type_hints(
-            cls.__init__,
-            namespaces,
-            namespaces,
-        )
-
-        try:
-            arg_spec = inspect.getfullargspec(cls)
-            defaults = dict(
-                zip(arg_spec.args[-len(arg_spec.defaults) :], arg_spec.defaults)
-            )
-            defaults = {
-                key: value.default if hasattr(value, "default") else value
-                for key, value in defaults.items()
-            }
-        except TypeError:
-            defaults = {}
-
-        args = self.constructor_argument_names
-
-        if "settings" in defaults:
-            del defaults["settings"]
-        if "settings" in args:
-            args.remove("settings")
-
-        for arg in args:
-            if isinstance(defaults.get(arg), str):
-                continue
-
-            if arg in kwargs:
-                keyword_arg = kwargs[arg]
-                if isinstance(keyword_arg, (list, dict)):
-                    from autofit.mapper.prior_model.collection import Collection
-
-                    ls = Collection(keyword_arg)
-
-                    setattr(self, arg, ls)
-                else:
-                    keyword_arg = self._convert_value(keyword_arg)
-                    setattr(self, arg, keyword_arg)
-            elif arg in defaults and isinstance(defaults[arg], tuple):
-                setattr(self, arg, self.make_tuple_prior(arg, len(defaults[arg])))
-            elif arg in annotations and annotations[arg] is not float:
-                spec = annotations[arg]
-
-                if isinstance(spec, typing._GenericAlias) and spec.__origin__ is tuple:
-                    setattr(self, arg, self.make_tuple_prior(arg, len(spec.__args__)))
-
-                # noinspection PyUnresolvedReferences
-                elif inspect.isclass(spec) and issubclass(spec, float):
-                    from autofit.mapper.prior_model.annotation import (
-                        AnnotationPriorModel,
-                    )
-
-                    setattr(self, arg, AnnotationPriorModel(spec, cls, arg))
-                elif hasattr(spec, "__args__") and type(None) in spec.__args__:
-                    setattr(self, arg, None)
-                else:
-                    annotation = annotations[arg]
-
-                    if isinstance(annotation, str):
-                        continue
-
-                    if arg in defaults:
-                        value = self._convert_value(defaults[arg])
-                    elif (
-                        (
-                            hasattr(annotation, "__origin__")
-                            and issubclass(
-                                annotation.__origin__, collections.abc.Collection
-                            )
-                        )
-                        or isinstance(annotation, collections.abc.Collection)
-                        or issubclass(annotation, collections.abc.Collection)
-                    ):
-                        from autofit.mapper.prior_model.collection import Collection
-
-                        value = Collection()
-                    else:
-                        value = Model(annotation)
-                    setattr(self, arg, value)
-            else:
-                prior = self.make_prior(arg)
-                if (
-                    isinstance(prior, ConfigException)
-                    and hasattr(cls, "__default_fields__")
-                    and arg in cls.__default_fields__
-                ):
-                    prior = defaults[arg]
-                setattr(self, arg, prior)
-        for key, value in kwargs.items():
-            if not hasattr(self, key):
-                setattr(self, key, self._convert_value(value))
-
-        try:
-            # noinspection PyTypeChecker
-            register_pytree_node(
-                self.cls,
-                self.instance_flatten,
-                self.instance_unflatten,
-            )
-        except ValueError:
-            pass
-
-    @staticmethod
-    def _convert_value(value):
-        if inspect.isclass(value):
-            value = Model(value)
-        if isinstance(value, int):
-            value = float(value)
-        if isinstance(value, float):
-            value = Constant(value)
-        return value
-
-    @property
-    def direct_argument_names(self) -> List[str]:
-        """
-        The names of priors, constants and other attributes that are direct
-        attributes of this model.
-        """
-        return [
-            t.name
-            for t in self.direct_prior_tuples
-            + self.direct_prior_model_tuples
-            + self.direct_instance_tuples
-            + self.direct_deferred_tuples
-            + self.direct_prior_tuples
-        ]
-
-    def instance_flatten(self, instance):
-        """
-        Flatten an instance of this model as a PyTree.
-        """
-        attribute_names = [
-            name
-            for name in self.direct_argument_names
-            if hasattr(instance, name) and name not in self.constructor_argument_names
-        ]
-        return (
-            (
-                [getattr(instance, name) for name in self.constructor_argument_names],
-                [getattr(instance, name) for name in attribute_names],
-            ),
-            (attribute_names,),
-        )
-
-    def instance_unflatten(self, aux_data, children):
-        """
-        Unflatten a PyTree into an instance of this model.
-
-        Parameters
-        ----------
-        aux_data
-        children
-
-        Returns
-        -------
-        An instance of this model.
-        """
-        constructor_arguments, other_arguments = children
-        attribute_names = aux_data[0]
-        instance = self.cls(*constructor_arguments)
-        for name, value in zip(attribute_names, other_arguments):
-            setattr(instance, name, value)
-        return instance
-
-    def tree_flatten(self):
-        """
-        Flatten this model as a PyTree.
-        """
-        names, priors = zip(*self.direct_prior_tuples)
-        return priors, (names, self.cls)
-
-    @classmethod
-    def tree_unflatten(cls, aux_data, children):
-        """
-        Unflatten a PyTree into a model.
-        """
-        names, cls_ = aux_data
-        arguments = {name: child for name, child in zip(names, children)}
-        return cls(cls_, **arguments)
-
-    def dict(self):
-        return {"class_path": get_class_path(self.cls), **super().dict()}
-
-    # noinspection PyAttributeOutsideInit
-    @property
-    def constructor_argument_names(self) -> List[str]:
-        """
-        The argument names of the constructor of the class of this model.
-        """
-        if self.cls not in class_args_dict:
-            try:
-                class_args_dict[self.cls] = [
-                    arg
-                    for arg in inspect.getfullargspec(self.cls).args
-                    if arg != "self"
-                ]
-            except TypeError:
-                class_args_dict[self.cls] = []
-        return class_args_dict[self.cls]
-
-    def __eq__(self, other):
-        return (
-            isinstance(other, Model)
-            and self.cls == other.cls
-            and self.prior_tuples == other.prior_tuples
-        )
-
-    def make_prior(self, attribute_name):
-        """
-        Returns a prior for an attribute of a class with a given name. The prior is
-        created by searching the default prior config for the attribute.
-
-        Entries in configuration with a u become uniform priors; with a g become
-        gaussian priors; with a c become instances.
-
-        If prior configuration for a given attribute is not specified in the
-        configuration for a class then the configuration corresponding to the parents
-        of that class is searched. If no configuration can be found then a prior
-        exception is raised.
-
-        Parameters
-        ----------
-        attribute_name: str
-            The name of the attribute for which a prior is created
-
-        Returns
-        -------
-        prior: p.Prior
-            A prior
-
-        Raises
-        ------
-        exc.PriorException
-            If no configuration can be found
-        """
-        cls = self.cls
-        if isinstance(cls, ConfigException):
-            return cls
-        if not inspect.isclass(cls):
-            # noinspection PyProtectedMember
-            cls = inspect._findclass(cls)
-        try:
-            return Prior.for_class_and_attribute_name(cls, attribute_name)
-        except ConfigException as e:
-            return e
-
-    def make_tuple_prior(self, name, length):
-        tuple_prior = TuplePrior()
-        for i in range(length):
-            attribute_name = "{}_{}".format(name, i)
-            setattr(tuple_prior, attribute_name, self.make_prior(attribute_name))
-        return tuple_prior
-
-    @assert_not_frozen
-    def __setattr__(self, key, value):
-        try:
-            value.label = namer(key)
-        except (AttributeError, TypeError):
-            pass
-
-        if key not in (
-            "component_number",
-            "phase_property_position",
-            "mapping_name",
-            "id",
-            "_is_frozen",
-            "_frozen_cache",
-        ):
-            try:
-                if "_" in key:
-                    name = key.split("_")[0]
-                    tuple_prior = [v for k, v in self.tuple_prior_tuples if name == k][
-                        0
-                    ]
-                    setattr(tuple_prior, key, value)
-                    return
-
-            except IndexError:
-                pass
-
-            if isinstance(value, float):
-                value = Constant(value)
-        try:
-            super().__setattr__(key, value)
-        except AttributeError as e:
-            logger.exception(e)
-            logger.exception(key)
-
-    def __getattr__(self, item):
-        try:
-            if (
-                "_" in item
-                and item not in ("_is_frozen", "tuple_prior_tuples")
-                and not item.startswith("_")
-            ):
-                return getattr(
-                    [v for k, v in self.tuple_prior_tuples if item.split("_")[0] == k][
-                        0
-                    ],
-                    item,
-                )
-
-        except IndexError:
-            pass
-
-        self.__getattribute__(item)
-
-    # def __getattr__(self, item):
-<<<<<<< HEAD
-    #     if item in ("_is_frozen", "tuple_prior_tuples"):
-    #         return self.__getattribute__(item)
-    #
-    #     try:
-    #         if "_" in item and not item.startswith("_"):
-=======
-    #
-    #     try:
-    #         if (
-    #             "_" in item
-    #             and item not in ("_is_frozen", "tuple_prior_tuples")
-    #             and not item.startswith("_")
-    #         ):
->>>>>>> ed4c4581
-    #             return getattr(
-    #                 [v for k, v in self.tuple_prior_tuples if item.split("_")[0] == k][
-    #                     0
-    #                 ],
-    #                 item,
-    #             )
-    #
-    #     except IndexError:
-    #         pass
-    #
-    #     try:
-    #         return getattr(
-    #             self.instance_for_arguments(
-    #                 {prior: prior for prior in self.priors},
-    #             ),
-    #             item,
-    #         )
-    #     except (AttributeError, TypeError):
-    #         pass
-    #
-    #     self.__getattribute__(item)
-
-    @property
-    def is_deferred_arguments(self):
-        return len(self.direct_deferred_tuples) > 0
-
-    # noinspection PyUnresolvedReferences
-    def _instance_for_arguments(
-        self,
-        arguments: {ModelObject: object},
-        ignore_assertions=False,
-    ):
-        """
-        Returns an instance of the associated class for a set of arguments
-
-        Parameters
-        ----------
-        arguments: {Prior: float}
-            Dictionary mapping_matrix priors to attribute analysis_path and value pairs
-
-        Returns
-        -------
-            An instance of the class
-        """
-        model_arguments = dict()
-        attribute_arguments = {
-            key: value
-            for key, value in self.__dict__.items()
-            if key in self.constructor_argument_names
-        }
-
-        for tuple_prior in self.tuple_prior_tuples:
-            model_arguments[tuple_prior.name] = tuple_prior.prior.value_for_arguments(
-                arguments
-            )
-        for prior_model_tuple in self.direct_prior_model_tuples:
-            prior_model = prior_model_tuple.prior_model
-            model_arguments[
-                prior_model_tuple.name
-            ] = prior_model.instance_for_arguments(
-                arguments,
-                ignore_assertions=ignore_assertions,
-            )
-
-        prior_arguments = dict()
-
-        for name, prior in self.direct_prior_tuples:
-            try:
-                prior_arguments[name] = arguments[prior]
-            except KeyError as e:
-                raise KeyError(f"No argument given for prior {name}") from e
-
-        constructor_arguments = {
-            **attribute_arguments,
-            **model_arguments,
-            **prior_arguments,
-        }
-
-        constructor_arguments = {
-            key: value.value if isinstance(value, Constant) else value
-            for key, value in constructor_arguments.items()
-        }
-
-        if self.is_deferred_arguments:
-            return DeferredInstance(self.cls, constructor_arguments)
-
-        if not inspect.isclass(self.cls):
-            result = object.__new__(inspect._findclass(self.cls))
-            cls = self.cls
-            cls(result, **constructor_arguments)
-        else:
-            result = self.cls(**constructor_arguments)
-
-        for key, value in self.__dict__.items():
-            if (
-                not hasattr(result, key)
-                and not isinstance(value, Prior)
-                and not key == "cls"
-                and not key.startswith("_")
-            ):
-                if isinstance(value, Model):
-                    value = value.instance_for_arguments(
-                        arguments,
-                        ignore_assertions=ignore_assertions,
-                    )
-                elif isinstance(value, Constant):
-                    value = value.value
-                elif isinstance(value, Prior):
-                    value = arguments[value]
-                try:
-                    setattr(result, key, value)
-                except AttributeError:
-                    pass
-
-        return result
-
-    def gaussian_prior_model_for_arguments(self, arguments):
-        """
-        Returns a new instance of model mapper with a set of Gaussian priors based on \
-        tuples provided by a previous nonlinear search.
-
-        Parameters
-        ----------
-        arguments: [(float, float)]
-            Tuples providing the mean and sigma of gaussians
-
-        Returns
-        -------
-        new_model: ModelMapper
-            A new model mapper populated with Gaussian priors
-        """
-        self.unfreeze()
-        new_model = copy.deepcopy(self)
-
-        new_model._assertions = list()
-
-        model_arguments = {t.name: arguments[t.prior] for t in self.direct_prior_tuples}
-
-        for tuple_prior_tuple in self.tuple_prior_tuples:
-            setattr(
-                new_model,
-                tuple_prior_tuple.name,
-                tuple_prior_tuple.prior.gaussian_tuple_prior_for_arguments(arguments),
-            )
-        for prior_tuple in self.direct_prior_tuples:
-            setattr(new_model, prior_tuple.name, model_arguments[prior_tuple.name])
-        for instance_tuple in self.direct_instance_tuples:
-            setattr(new_model, instance_tuple.name, instance_tuple.instance)
-
-        for name, prior_model in self.direct_prior_model_tuples:
-            setattr(
-                new_model,
-                name,
-                prior_model.gaussian_prior_model_for_arguments(arguments),
-            )
-
-        return new_model
+import collections.abc
+import copy
+import inspect
+import logging
+import typing
+from typing import *
+
+from autofit.jax_wrapper import register_pytree_node_class, register_pytree_node
+
+from autoconf.class_path import get_class_path
+from autoconf.exc import ConfigException
+from autofit.mapper.model import assert_not_frozen
+from autofit.mapper.model_object import ModelObject
+from autofit.mapper.prior.abstract import Prior
+from autofit.mapper.prior.constant import Constant
+from autofit.mapper.prior.deferred import DeferredInstance
+from autofit.mapper.prior.tuple_prior import TuplePrior
+from autofit.mapper.prior_model.abstract import AbstractPriorModel
+from autofit.mapper.prior_model.util import gather_namespaces
+from autofit.tools.namer import namer
+
+logger = logging.getLogger(__name__)
+
+class_args_dict = dict()
+
+
+@register_pytree_node_class
+class Model(AbstractPriorModel):
+    """
+    @DynamicAttrs
+    """
+
+    @property
+    def name(self):
+        return self.cls.__name__
+
+    def __str__(self):
+        prior_string = ", ".join(map(str, self.prior_tuples))
+        return f"{self.name} {prior_string}"
+
+    def __repr__(self):
+        return f"<{self.__class__.__name__} {self}>"
+
+    def as_model(self):
+        return Model(self.cls)
+
+    def __hash__(self):
+        return self.id
+
+    def __add__(self, other):
+        if self.cls != other.cls:
+            raise TypeError(
+                f"Cannot add PriorModels with different classes "
+                f"({self.cls.__name__} and {other.cls.__name__})"
+            )
+        return super().__add__(other)
+
+    def __init__(
+        self,
+        cls,
+        **kwargs,
+    ):
+        """
+        The object a Python class is input into to create a model-component, which has free parameters that are fitted
+        by a non-linear search.
+
+        The ``Model`` object is flexible, and can create models from many input Python data structures
+        (e.g. a list of classes, dictionary of classes, hierarchy of classes).
+
+        For a complete description of the model composition API, see the **PyAutoFit** model API cookbooks:
+
+        https://pyautofit.readthedocs.io/en/latest/cookbooks/cookbook_1_basics.html
+
+        The Python class input into a ``Model`` to create a model component is written using the following format:
+
+        - The name of the class is the name of the model component (e.g. ``Gaussian``).
+        - The input arguments of the constructor are the parameters of the mode (e.g. ``centre``, ``normalization`` and ``sigma``).
+        - The default values of the input arguments tell PyAutoFit whether a parameter is a single-valued float or a
+        multi-valued tuple.
+
+        [Rich explain everything else]
+
+        Parameters
+        ----------
+        cls
+            The class associated with this instance
+
+        Examples
+        --------
+
+        class Gaussian:
+
+            def __init__(
+                self,
+                centre=0.0,        # <- PyAutoFit recognises these
+                normalization=0.1, # <- constructor arguments are
+                sigma=0.01,        # <- the Gaussian's parameters.
+            ):
+                self.centre = centre
+                self.normalization = normalization
+                self.sigma = sigma
+
+        model = af.Model(Gaussian)
+        """
+        super().__init__(
+            label=namer(cls.__name__) if inspect.isclass(cls) else None,
+        )
+        if cls is self:
+            return
+
+        if not (inspect.isclass(cls) or inspect.isfunction(cls)):
+            raise AssertionError(f"{cls} is not a class or function")
+
+        self.cls = cls
+
+        namespaces = gather_namespaces(cls)
+
+        annotations = typing.get_type_hints(
+            cls.__init__,
+            namespaces,
+            namespaces,
+        )
+
+        try:
+            arg_spec = inspect.getfullargspec(cls)
+            defaults = dict(
+                zip(arg_spec.args[-len(arg_spec.defaults) :], arg_spec.defaults)
+            )
+            defaults = {
+                key: value.default if hasattr(value, "default") else value
+                for key, value in defaults.items()
+            }
+        except TypeError:
+            defaults = {}
+
+        args = self.constructor_argument_names
+
+        if "settings" in defaults:
+            del defaults["settings"]
+        if "settings" in args:
+            args.remove("settings")
+
+        for arg in args:
+            if isinstance(defaults.get(arg), str):
+                continue
+
+            if arg in kwargs:
+                keyword_arg = kwargs[arg]
+                if isinstance(keyword_arg, (list, dict)):
+                    from autofit.mapper.prior_model.collection import Collection
+
+                    ls = Collection(keyword_arg)
+
+                    setattr(self, arg, ls)
+                else:
+                    keyword_arg = self._convert_value(keyword_arg)
+                    setattr(self, arg, keyword_arg)
+            elif arg in defaults and isinstance(defaults[arg], tuple):
+                setattr(self, arg, self.make_tuple_prior(arg, len(defaults[arg])))
+            elif arg in annotations and annotations[arg] is not float:
+                spec = annotations[arg]
+
+                if isinstance(spec, typing._GenericAlias) and spec.__origin__ is tuple:
+                    setattr(self, arg, self.make_tuple_prior(arg, len(spec.__args__)))
+
+                # noinspection PyUnresolvedReferences
+                elif inspect.isclass(spec) and issubclass(spec, float):
+                    from autofit.mapper.prior_model.annotation import (
+                        AnnotationPriorModel,
+                    )
+
+                    setattr(self, arg, AnnotationPriorModel(spec, cls, arg))
+                elif hasattr(spec, "__args__") and type(None) in spec.__args__:
+                    setattr(self, arg, None)
+                else:
+                    annotation = annotations[arg]
+
+                    if isinstance(annotation, str):
+                        continue
+
+                    if arg in defaults:
+                        value = self._convert_value(defaults[arg])
+                    elif (
+                        (
+                            hasattr(annotation, "__origin__")
+                            and issubclass(
+                                annotation.__origin__, collections.abc.Collection
+                            )
+                        )
+                        or isinstance(annotation, collections.abc.Collection)
+                        or issubclass(annotation, collections.abc.Collection)
+                    ):
+                        from autofit.mapper.prior_model.collection import Collection
+
+                        value = Collection()
+                    else:
+                        value = Model(annotation)
+                    setattr(self, arg, value)
+            else:
+                prior = self.make_prior(arg)
+                if (
+                    isinstance(prior, ConfigException)
+                    and hasattr(cls, "__default_fields__")
+                    and arg in cls.__default_fields__
+                ):
+                    prior = defaults[arg]
+                setattr(self, arg, prior)
+        for key, value in kwargs.items():
+            if not hasattr(self, key):
+                setattr(self, key, self._convert_value(value))
+
+        try:
+            # noinspection PyTypeChecker
+            register_pytree_node(
+                self.cls,
+                self.instance_flatten,
+                self.instance_unflatten,
+            )
+        except ValueError:
+            pass
+
+    @staticmethod
+    def _convert_value(value):
+        if inspect.isclass(value):
+            value = Model(value)
+        if isinstance(value, int):
+            value = float(value)
+        if isinstance(value, float):
+            value = Constant(value)
+        return value
+
+    @property
+    def direct_argument_names(self) -> List[str]:
+        """
+        The names of priors, constants and other attributes that are direct
+        attributes of this model.
+        """
+        return [
+            t.name
+            for t in self.direct_prior_tuples
+            + self.direct_prior_model_tuples
+            + self.direct_instance_tuples
+            + self.direct_deferred_tuples
+            + self.direct_prior_tuples
+        ]
+
+    def instance_flatten(self, instance):
+        """
+        Flatten an instance of this model as a PyTree.
+        """
+        attribute_names = [
+            name
+            for name in self.direct_argument_names
+            if hasattr(instance, name) and name not in self.constructor_argument_names
+        ]
+        return (
+            (
+                [getattr(instance, name) for name in self.constructor_argument_names],
+                [getattr(instance, name) for name in attribute_names],
+            ),
+            (attribute_names,),
+        )
+
+    def instance_unflatten(self, aux_data, children):
+        """
+        Unflatten a PyTree into an instance of this model.
+
+        Parameters
+        ----------
+        aux_data
+        children
+
+        Returns
+        -------
+        An instance of this model.
+        """
+        constructor_arguments, other_arguments = children
+        attribute_names = aux_data[0]
+        instance = self.cls(*constructor_arguments)
+        for name, value in zip(attribute_names, other_arguments):
+            setattr(instance, name, value)
+        return instance
+
+    def tree_flatten(self):
+        """
+        Flatten this model as a PyTree.
+        """
+        names, priors = zip(*self.direct_prior_tuples)
+        return priors, (names, self.cls)
+
+    @classmethod
+    def tree_unflatten(cls, aux_data, children):
+        """
+        Unflatten a PyTree into a model.
+        """
+        names, cls_ = aux_data
+        arguments = {name: child for name, child in zip(names, children)}
+        return cls(cls_, **arguments)
+
+    def dict(self):
+        return {"class_path": get_class_path(self.cls), **super().dict()}
+
+    # noinspection PyAttributeOutsideInit
+    @property
+    def constructor_argument_names(self) -> List[str]:
+        """
+        The argument names of the constructor of the class of this model.
+        """
+        if self.cls not in class_args_dict:
+            try:
+                class_args_dict[self.cls] = [
+                    arg
+                    for arg in inspect.getfullargspec(self.cls).args
+                    if arg != "self"
+                ]
+            except TypeError:
+                class_args_dict[self.cls] = []
+        return class_args_dict[self.cls]
+
+    def __eq__(self, other):
+        return (
+            isinstance(other, Model)
+            and self.cls == other.cls
+            and self.prior_tuples == other.prior_tuples
+        )
+
+    def make_prior(self, attribute_name):
+        """
+        Returns a prior for an attribute of a class with a given name. The prior is
+        created by searching the default prior config for the attribute.
+
+        Entries in configuration with a u become uniform priors; with a g become
+        gaussian priors; with a c become instances.
+
+        If prior configuration for a given attribute is not specified in the
+        configuration for a class then the configuration corresponding to the parents
+        of that class is searched. If no configuration can be found then a prior
+        exception is raised.
+
+        Parameters
+        ----------
+        attribute_name: str
+            The name of the attribute for which a prior is created
+
+        Returns
+        -------
+        prior: p.Prior
+            A prior
+
+        Raises
+        ------
+        exc.PriorException
+            If no configuration can be found
+        """
+        cls = self.cls
+        if isinstance(cls, ConfigException):
+            return cls
+        if not inspect.isclass(cls):
+            # noinspection PyProtectedMember
+            cls = inspect._findclass(cls)
+        try:
+            return Prior.for_class_and_attribute_name(cls, attribute_name)
+        except ConfigException as e:
+            return e
+
+    def make_tuple_prior(self, name, length):
+        tuple_prior = TuplePrior()
+        for i in range(length):
+            attribute_name = "{}_{}".format(name, i)
+            setattr(tuple_prior, attribute_name, self.make_prior(attribute_name))
+        return tuple_prior
+
+    @assert_not_frozen
+    def __setattr__(self, key, value):
+        try:
+            value.label = namer(key)
+        except (AttributeError, TypeError):
+            pass
+
+        if key not in (
+            "component_number",
+            "phase_property_position",
+            "mapping_name",
+            "id",
+            "_is_frozen",
+            "_frozen_cache",
+        ):
+            try:
+                if "_" in key:
+                    name = key.split("_")[0]
+                    tuple_prior = [v for k, v in self.tuple_prior_tuples if name == k][
+                        0
+                    ]
+                    setattr(tuple_prior, key, value)
+                    return
+
+            except IndexError:
+                pass
+
+            if isinstance(value, float):
+                value = Constant(value)
+        try:
+            super().__setattr__(key, value)
+        except AttributeError as e:
+            logger.exception(e)
+            logger.exception(key)
+
+    def __getattr__(self, item):
+        try:
+            if (
+                "_" in item
+                and item not in ("_is_frozen", "tuple_prior_tuples")
+                and not item.startswith("_")
+            ):
+                return getattr(
+                    [v for k, v in self.tuple_prior_tuples if item.split("_")[0] == k][
+                        0
+                    ],
+                    item,
+                )
+
+        except IndexError:
+            pass
+
+        self.__getattribute__(item)
+
+    # def __getattr__(self, item):
+    #
+    #     try:
+    #         if (
+    #             "_" in item
+    #             and item not in ("_is_frozen", "tuple_prior_tuples")
+    #             and not item.startswith("_")
+    #         ):
+    #             return getattr(
+    #                 [v for k, v in self.tuple_prior_tuples if item.split("_")[0] == k][
+    #                     0
+    #                 ],
+    #                 item,
+    #             )
+    #
+    #     except IndexError:
+    #         pass
+    #
+    #     try:
+    #         return getattr(
+    #             self.instance_for_arguments(
+    #                 {prior: prior for prior in self.priors},
+    #             ),
+    #             item,
+    #         )
+    #     except (AttributeError, TypeError):
+    #         pass
+    #
+    #     self.__getattribute__(item)
+
+    @property
+    def is_deferred_arguments(self):
+        return len(self.direct_deferred_tuples) > 0
+
+    # noinspection PyUnresolvedReferences
+    def _instance_for_arguments(
+        self,
+        arguments: {ModelObject: object},
+        ignore_assertions=False,
+    ):
+        """
+        Returns an instance of the associated class for a set of arguments
+
+        Parameters
+        ----------
+        arguments: {Prior: float}
+            Dictionary mapping_matrix priors to attribute analysis_path and value pairs
+
+        Returns
+        -------
+            An instance of the class
+        """
+        model_arguments = dict()
+        attribute_arguments = {
+            key: value
+            for key, value in self.__dict__.items()
+            if key in self.constructor_argument_names
+        }
+
+        for tuple_prior in self.tuple_prior_tuples:
+            model_arguments[tuple_prior.name] = tuple_prior.prior.value_for_arguments(
+                arguments
+            )
+        for prior_model_tuple in self.direct_prior_model_tuples:
+            prior_model = prior_model_tuple.prior_model
+            model_arguments[
+                prior_model_tuple.name
+            ] = prior_model.instance_for_arguments(
+                arguments,
+                ignore_assertions=ignore_assertions,
+            )
+
+        prior_arguments = dict()
+
+        for name, prior in self.direct_prior_tuples:
+            try:
+                prior_arguments[name] = arguments[prior]
+            except KeyError as e:
+                raise KeyError(f"No argument given for prior {name}") from e
+
+        constructor_arguments = {
+            **attribute_arguments,
+            **model_arguments,
+            **prior_arguments,
+        }
+
+        constructor_arguments = {
+            key: value.value if isinstance(value, Constant) else value
+            for key, value in constructor_arguments.items()
+        }
+
+        if self.is_deferred_arguments:
+            return DeferredInstance(self.cls, constructor_arguments)
+
+        if not inspect.isclass(self.cls):
+            result = object.__new__(inspect._findclass(self.cls))
+            cls = self.cls
+            cls(result, **constructor_arguments)
+        else:
+            result = self.cls(**constructor_arguments)
+
+        for key, value in self.__dict__.items():
+            if (
+                not hasattr(result, key)
+                and not isinstance(value, Prior)
+                and not key == "cls"
+                and not key.startswith("_")
+            ):
+                if isinstance(value, Model):
+                    value = value.instance_for_arguments(
+                        arguments,
+                        ignore_assertions=ignore_assertions,
+                    )
+                elif isinstance(value, Constant):
+                    value = value.value
+                elif isinstance(value, Prior):
+                    value = arguments[value]
+                try:
+                    setattr(result, key, value)
+                except AttributeError:
+                    pass
+
+        return result
+
+    def gaussian_prior_model_for_arguments(self, arguments):
+        """
+        Returns a new instance of model mapper with a set of Gaussian priors based on \
+        tuples provided by a previous nonlinear search.
+
+        Parameters
+        ----------
+        arguments: [(float, float)]
+            Tuples providing the mean and sigma of gaussians
+
+        Returns
+        -------
+        new_model: ModelMapper
+            A new model mapper populated with Gaussian priors
+        """
+        self.unfreeze()
+        new_model = copy.deepcopy(self)
+
+        new_model._assertions = list()
+
+        model_arguments = {t.name: arguments[t.prior] for t in self.direct_prior_tuples}
+
+        for tuple_prior_tuple in self.tuple_prior_tuples:
+            setattr(
+                new_model,
+                tuple_prior_tuple.name,
+                tuple_prior_tuple.prior.gaussian_tuple_prior_for_arguments(arguments),
+            )
+        for prior_tuple in self.direct_prior_tuples:
+            setattr(new_model, prior_tuple.name, model_arguments[prior_tuple.name])
+        for instance_tuple in self.direct_instance_tuples:
+            setattr(new_model, instance_tuple.name, instance_tuple.instance)
+
+        for name, prior_model in self.direct_prior_model_tuples:
+            setattr(
+                new_model,
+                name,
+                prior_model.gaussian_prior_model_for_arguments(arguments),
+            )
+
+        return new_model