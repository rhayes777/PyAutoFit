--- conflicted
+++ resolved
@@ -1,10 +1,5 @@
-<<<<<<< HEAD
-import typing
-
 import numpy as np
 
-=======
->>>>>>> 4d311df8
 import autofit as af
 from autoconf import conf
 from autofit.tools.phase import Dataset
