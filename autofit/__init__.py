--- conflicted
+++ resolved
@@ -6,14 +6,8 @@
     InstanceNameValue,
 )
 
-<<<<<<< HEAD
-dir(conf)
-from autofit import exc
-from autofit.optimize.non_linear.samples import AbstractSamples, MCMCSamples, NestedSamplerSamples
-=======
 from . import exc
 from .optimize.non_linear.samples import AbstractSamples, MCMCSamples, NestedSamplerSamples
->>>>>>> 54c48caf
 from .aggregator import Aggregator, PhaseOutput
 from .mapper import link
 from .mapper.model import AbstractModel
